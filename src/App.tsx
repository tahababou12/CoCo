<<<<<<< HEAD
import React, { useState, useCallback } from 'react'
import Canvas from './components/Canvas'
import Toolbar from './components/Toolbar'
import Header from './components/Header'
import HandDrawing from './components/HandDrawing'
import ToastContainer from './components/ToastContainer'
import Storyboard from './components/Storyboard'
import { DrawingProvider } from './context/DrawingContext'
import { HandGestureProvider } from './context/HandGestureContext'

import CollaborationPanel from './components/CollaborationPanel'
import UserWebcam from './components/UserWebcam'
import SimpleWebcam from './components/SimpleWebcam'
import UserCursor from './components/UserCursor'
import { WebSocketProvider } from './context/WebSocketContext'
import { useDrawing } from './context/DrawingContext'
import { useWebSocket } from './context/WebSocketContext'

// Wrapper component for webcam displays
const WebcamDisplays: React.FC = () => {
  const { state } = useDrawing();
  const webSocket = useWebSocket();

  return (
    <>
      {/* Display webcams of remote users */}
      {Object.entries(state.remoteStreams).map(([userId, stream]) => {
        const user = state.collaborators.find(c => c.id === userId);
        if (!user || !stream) return null;

        return (
          <UserWebcam
            key={userId}
            stream={stream}
            username={user.name}
            position={user.position}
          />
        );
      })}

      {/* Display local webcam if sharing */}
      {webSocket?.sharedWebcamStream && state.currentUser && (
        <UserWebcam
          stream={webSocket.sharedWebcamStream}
          username={`${state.currentUser.name} (You)`}
          position={state.currentUser.position}
          mirrored={true}
        />
      )}
    </>
  );
};

// Component to display all collaborator cursors
const CollaboratorCursors: React.FC = () => {
  const { state } = useDrawing();
  
  return (
    <>
      {state.collaborators.map(user => (
        <UserCursor key={user.id} user={user} />
      ))}
    </>
  );
};

function App() {
  const [showCocoify, setShowCocoify] = useState(false);
  const [showStoryboard, setShowStoryboard] = useState(false);
  const webSocket = useWebSocket();

  const toggleCocoify = () => {
    setShowCocoify(!showCocoify);
  };

  const toggleStoryboard = () => {
    setShowStoryboard(!showStoryboard);
  };

  // Simple direct cursor movement handler for reliable tracking
  const handleMouseMove = useCallback((e: React.MouseEvent<HTMLDivElement>) => {
    if (webSocket?.isConnected && webSocket?.sendCursorMove) {
      webSocket.sendCursorMove({ x: e.clientX, y: e.clientY });
    }
  }, [webSocket]);

=======
import React from 'react';
import { useAuth0 } from '@auth0/auth0-react';
import { withAuthenticationRequired } from '@auth0/auth0-react';
import Canvas from './components/Canvas';
import Toolbar from './components/Toolbar';
import Header from './components/Header';
import HandDrawing from './components/HandDrawing';
import LoginButton from './components/LoginButton';
import PostLoginAuth from './components/PostLoginAuth';
import { DrawingProvider } from './context/DrawingContext';
import { HandGestureProvider } from './context/HandGestureContext';

// Protected component that requires authentication
const ProtectedApp = () => {
>>>>>>> 992c5602
  return (
    <DrawingProvider>
      <WebSocketProvider>
        <HandGestureProvider>
          <div 
            className="flex flex-col h-screen bg-neutral-50 text-neutral-800 overflow-hidden"
            style={{ touchAction: 'none' }}
            onMouseMove={handleMouseMove}
          >
            <Header 
              onToggleAI={toggleCocoify}
              showAIAssistant={showCocoify}
            />
            <div className="flex-1 overflow-hidden relative">
              <Canvas />
              <Toolbar />
              <HandDrawing />
              <SimpleWebcam />
              <CollaborationPanel />
              <WebcamDisplays />
              <CollaboratorCursors />
              
              {/* Video generation button */}
              <button
                className="absolute right-4 top-20 z-50 bg-purple-600 hover:bg-purple-700 text-white py-2 px-4 rounded-lg shadow flex items-center"
                onClick={toggleStoryboard}
              >
                <svg className="w-5 h-5 mr-2" fill="none" stroke="currentColor" viewBox="0 0 24 24" xmlns="http://www.w3.org/2000/svg">
                  <path strokeLinecap="round" strokeLinejoin="round" strokeWidth={2} d="M15 10l4.553-2.276A1 1 0 0121 8.618v6.764a1 1 0 01-1.447.894L15 14M5 18h8a2 2 0 002-2V8a2 2 0 00-2-2H5a2 2 0 00-2 2v8a2 2 0 002 2z" />
                </svg>
                Storyboard &amp; Video
              </button>
              
              {showCocoify && (
                <div className="absolute inset-0 z-50 bg-white bg-opacity-90">
                  <div className="container mx-auto p-4 h-full">
                    <h2 className="text-xl font-bold mb-4">AI Assistant</h2>
                    <button 
                      className="absolute top-4 right-4 p-2"
                      onClick={toggleCocoify}
                    >
                      Close
                    </button>
                    <div className="bg-gray-100 rounded-lg p-4 h-5/6 overflow-auto">
                      {/* AI Assistant content would go here */}
                      <p>AI Assistant coming soon...</p>
                    </div>
                  </div>
                </div>
              )}
              
              {/* Storyboard modal */}
              <Storyboard isOpen={showStoryboard} onClose={() => setShowStoryboard(false)} />
            </div>
            <ToastContainer position="bottom-right" />
          </div>
        </HandGestureProvider>
      </WebSocketProvider>
    </DrawingProvider>
  );
};

// Wrap the protected component with authentication
const ProtectedAppWithAuth = withAuthenticationRequired(ProtectedApp);

function App() {
  const { isAuthenticated } = useAuth0();

  if (!isAuthenticated) {
    return (
      <div className="min-h-screen flex items-center justify-center bg-white">
        <div className="text-center space-y-8">
          {/* Logo and Title */}
          <div className="space-y-4">
            <div className="w-20 h-20 rounded-full bg-purple-600 flex items-center justify-center mx-auto">
              <span className="text-3xl font-bold text-white">C</span>
            </div>
            <h1 className="text-4xl font-bold text-neutral-800">CoCo</h1>
            <p className="text-lg text-neutral-500">Create, collaborate, and share your drawings</p>
          </div>

          {/* Login Button */}
          <div className="pt-4">
            <LoginButton />
          </div>

          {/* Feature Grid */}
          <div className="grid grid-cols-1 md:grid-cols-3 gap-6 max-w-2xl mx-auto pt-8">
            <div className="p-4">
              <div className="text-purple-600 mb-2">🎨</div>
              <h3 className="font-medium text-neutral-800">Draw Freely</h3>
              <p className="text-sm text-neutral-500">Express your creativity with our intuitive drawing tools</p>
            </div>
            <div className="p-4">
              <div className="text-purple-600 mb-2">🤝</div>
              <h3 className="font-medium text-neutral-800">Collaborate</h3>
              <p className="text-sm text-neutral-500">Work together in real-time with others</p>
            </div>
            <div className="p-4">
              <div className="text-purple-600 mb-2">✨</div>
              <h3 className="font-medium text-neutral-800">Hand Gestures</h3>
              <p className="text-sm text-neutral-500">Draw naturally with hand tracking support</p>
            </div>
          </div>
        </div>
      </div>
    );
  }

  return (
    <>
      <PostLoginAuth />
      <ProtectedAppWithAuth />
    </>
  );
}

export default App;<|MERGE_RESOLUTION|>--- conflicted
+++ resolved
@@ -1,4 +1,3 @@
-<<<<<<< HEAD
 import React, { useState, useCallback } from 'react'
 import Canvas from './components/Canvas'
 import Toolbar from './components/Toolbar'
@@ -16,6 +15,11 @@
 import { WebSocketProvider } from './context/WebSocketContext'
 import { useDrawing } from './context/DrawingContext'
 import { useWebSocket } from './context/WebSocketContext'
+
+import { useAuth0 } from '@auth0/auth0-react';
+import { withAuthenticationRequired } from '@auth0/auth0-react';
+import LoginButton from './components/LoginButton';
+import PostLoginAuth from './components/PostLoginAuth';
 
 // Wrapper component for webcam displays
 const WebcamDisplays: React.FC = () => {
@@ -65,7 +69,7 @@
   );
 };
 
-function App() {
+function ProtectedApp() {
   const [showCocoify, setShowCocoify] = useState(false);
   const [showStoryboard, setShowStoryboard] = useState(false);
   const webSocket = useWebSocket();
@@ -85,22 +89,6 @@
     }
   }, [webSocket]);
 
-=======
-import React from 'react';
-import { useAuth0 } from '@auth0/auth0-react';
-import { withAuthenticationRequired } from '@auth0/auth0-react';
-import Canvas from './components/Canvas';
-import Toolbar from './components/Toolbar';
-import Header from './components/Header';
-import HandDrawing from './components/HandDrawing';
-import LoginButton from './components/LoginButton';
-import PostLoginAuth from './components/PostLoginAuth';
-import { DrawingProvider } from './context/DrawingContext';
-import { HandGestureProvider } from './context/HandGestureContext';
-
-// Protected component that requires authentication
-const ProtectedApp = () => {
->>>>>>> 992c5602
   return (
     <DrawingProvider>
       <WebSocketProvider>
@@ -123,15 +111,16 @@
               <WebcamDisplays />
               <CollaboratorCursors />
               
-              {/* Video generation button */}
+              {/* Video generation button - positioned in the middle-right */}
               <button
-                className="absolute right-4 top-20 z-50 bg-purple-600 hover:bg-purple-700 text-white py-2 px-4 rounded-lg shadow flex items-center"
+                className="fixed right-4 top-1/2 transform -translate-y-1/2 z-50 bg-purple-600 hover:bg-purple-700 text-white py-2 px-4 rounded-lg shadow-lg flex items-center transition-transform hover:scale-105"
                 onClick={toggleStoryboard}
+                style={{ boxShadow: '0 4px 12px rgba(147, 51, 234, 0.3)' }}
               >
                 <svg className="w-5 h-5 mr-2" fill="none" stroke="currentColor" viewBox="0 0 24 24" xmlns="http://www.w3.org/2000/svg">
                   <path strokeLinecap="round" strokeLinejoin="round" strokeWidth={2} d="M15 10l4.553-2.276A1 1 0 0121 8.618v6.764a1 1 0 01-1.447.894L15 14M5 18h8a2 2 0 002-2V8a2 2 0 00-2-2H5a2 2 0 00-2 2v8a2 2 0 002 2z" />
                 </svg>
-                Storyboard &amp; Video
+                Storyboard
               </button>
               
               {showCocoify && (
