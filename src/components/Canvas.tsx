import React, { useRef, useEffect, useState, useLayoutEffect } from 'react'
import { useDrawing } from '../context/DrawingContext'
import { Point, Shape } from '../types'
import { renderShape } from '../utils/renderShape'
import { hitTest } from '../utils/hitTest'
import EnhancedImageActions from './EnhancedImageActions'
import { Mic, MicOff, Volume2 } from 'lucide-react'
import { useShapes } from '../ShapesContext'

// Debug flag to control console logging
const DEBUG = false;

// Define a type for the enhanced image
interface EnhancedImage {
  id: string;
  url: string;
  x: number;
  y: number;
  width: number;
  height: number;
  prompt: string;
  base64Data?: string;
  isDragging: boolean;
  isResizing: boolean;
  resizeHandle: string | null;
}

// Define a type for the enhanced image result from API
interface EnhancedImageResult {
  filename: string;
  path: string;
  absolute_path: string;
  width: number;
  height: number;
  original_width: number;
  original_height: number;
  base64Data: string;
  prompt: string;
}

// eslint-disable-next-line @typescript-eslint/no-empty-interface
interface CanvasProps extends Record<string, never> {}

const Canvas: React.FC<CanvasProps> = () => {
  const { state, dispatch } = useDrawing()
  const { setCanvas } = useShapes()
  const canvasRef = useRef<HTMLCanvasElement>(null)
  const ctxRef = useRef<CanvasRenderingContext2D | null>(null)
  const containerRef = useRef<HTMLDivElement>(null)
  const [isPanning, setIsPanning] = useState(false)
  const [lastPanPoint, setLastPanPoint] = useState<Point | null>(null)
  const [isDrawing, setIsDrawing] = useState(false)
  const [textInput, setTextInput] = useState<{
    visible: boolean;
    position: Point;
    value: string;
  }>({
    visible: false,
    position: { x: 0, y: 0 },
    value: '',
  })
  const [enhancementStatus, setEnhancementStatus] = useState<'idle' | 'processing' | 'complete' | 'error'>('idle')
  const [enhancedImage, setEnhancedImage] = useState<string | null>(null)

  // Add state for interactive enhanced images
  const [interactiveEnhancedImages, setInteractiveEnhancedImages] = useState<EnhancedImage[]>([])
  const [dragStartPos, setDragStartPos] = useState<Point | null>(null)
  const [initialImageState, setInitialImageState] = useState<EnhancedImage | null>(null)

<<<<<<< HEAD
  const [selectedImageIndex, setSelectedImageIndex] = useState<number | null>(null);

  const [showGenSettings, setShowGenSettings] = useState(false);
  const [genSettings, setGenSettings] = useState({
    style: '',
    mood: '',
    details: ''
  });

  const renderBackground = () => {
    const canvas = backgroundCanvasRef.current;
    const context = backgroundCtxRef.current;
=======
  // Multimodal AI state
  const [isMultimodalConnected, setIsMultimodalConnected] = useState(false)
  const [isRecording, setIsRecording] = useState(false)
  const [isPlayingAudio, setIsPlayingAudio] = useState(false)
  const [multimodalMessages, setMultimodalMessages] = useState<Array<{type: 'user' | 'assistant', content: string, timestamp: Date}>>([])
  const [multimodalError, setMultimodalError] = useState<string | null>(null)
  
  // Multimodal refs
  const multimodalWebSocketRef = useRef<WebSocket | null>(null)
  const multimodalAudioContextRef = useRef<AudioContext | null>(null)
  const multimodalMediaRecorderRef = useRef<MediaRecorder | null>(null)
  const multimodalPcmDataRef = useRef<number[]>([])
  const multimodalAudioQueueRef = useRef<string[]>([])
  const multimodalIsPlayingRef = useRef(false)
  const multimodalStreamingIntervalRef = useRef<NodeJS.Timeout | null>(null)

  // Real-time canvas streaming to Gemini
  const [isLiveStreaming, setIsLiveStreaming] = useState(false);

  const renderCanvas = () => {
    const canvas = canvasRef.current;
    const context = ctxRef.current;
>>>>>>> 8b477869
    if (!canvas || !context) return;
    
    // Clear the entire canvas
    context.clearRect(0, 0, canvas.width, canvas.height);
    
    // Draw background
    context.fillStyle = '#fffbeb';
    context.fillRect(0, 0, canvas.width, canvas.height);
    
    // Apply transform and draw shapes
    context.save();
    context.translate(state.viewTransform.offsetX, state.viewTransform.offsetY);
    context.scale(state.viewTransform.scale, state.viewTransform.scale);

    state.shapes.forEach(shape => renderShape(context, shape));

    if (state.currentShape) {
      const currentShapeWithStyle = {
        ...state.currentShape,
        style: { ...state.defaultStyle, ...state.currentShape.style }
      };
      renderShape(context, currentShapeWithStyle);
    }
    context.restore();
    
    // Trigger immediate canvas capture after rendering is complete
    const triggerCapture = (window as Window & { triggerImmediateCanvasCapture?: () => void }).triggerImmediateCanvasCapture;
    if (triggerCapture && (isDrawing || state.currentShape)) {
      console.log('🎨 Rendering complete, triggering canvas capture...');
      // Small delay to ensure rendering is fully complete
      setTimeout(() => {
        const triggerCaptureInner = (window as Window & { triggerImmediateCanvasCapture?: () => void }).triggerImmediateCanvasCapture;
        if (triggerCaptureInner) {
          console.log('⚡ Triggering canvas capture after render...');
          triggerCaptureInner();
        }
      }, 10);
    }
    
    // Also trigger capture during drawing for more frequent updates
    if (triggerCapture && isDrawing && state.currentShape) {
      // Trigger additional captures during drawing for smoother streaming
      setTimeout(() => {
        const triggerCaptureInner = (window as Window & { triggerImmediateCanvasCapture?: () => void }).triggerImmediateCanvasCapture;
        if (triggerCaptureInner && isDrawing) {
          triggerCaptureInner();
        }
      }, 100);
    }
  };

  useEffect(() => {
    const canvas = canvasRef.current;
    const container = containerRef.current;

    if (!canvas || !container) return;

    ctxRef.current = canvas.getContext('2d');
    const ctx = ctxRef.current;
    if (ctx) {
      ctx.lineCap = 'round';
      ctx.lineJoin = 'round';
    }

    const resizeObserver = new ResizeObserver(() => {
      const width = container.clientWidth;
      const height = container.clientHeight;
      canvas.width = width;
      canvas.height = height;
      renderCanvas();
    });
    resizeObserver.observe(container);

    return () => resizeObserver.disconnect();
  }, []);

  useLayoutEffect(renderCanvas, [state.shapes, state.currentShape, state.viewTransform]);

  // Add specific effect to handle drawing state changes
  useEffect(() => {
    // Handle case where drawing starts from HandDrawing component
    if (state.currentShape && !isDrawing) {
      void (DEBUG && console.log('Canvas detected drawing started externally, syncing state'));
      setIsDrawing(true);
    }
    
    // Handle case where drawing ends from HandDrawing component
    if (!state.currentShape && isDrawing) {
      void (DEBUG && console.log('Canvas detected drawing ended externally, syncing state'));
      setIsDrawing(false);
    }
  }, [state.currentShape, isDrawing]);

  // Update cursor when tool changes
  useEffect(() => {
    if (canvasRef.current) {
      canvasRef.current.style.cursor = getCursorForTool(state.tool)
    }
  }, [state.tool])

  const getCanvasPoint = (clientX: number, clientY: number): Point => {
    const canvas = canvasRef.current;
    if (!canvas) return { x: 0, y: 0 };
    const rect = canvas.getBoundingClientRect();
    const x = (clientX - rect.left - state.viewTransform.offsetX) / state.viewTransform.scale
    const y = (clientY - rect.top - state.viewTransform.offsetY) / state.viewTransform.scale
    return { x, y };
  };

  const handlePointerDown = (e: React.PointerEvent) => {
    void (DEBUG && console.log('React handlePointerDown triggered', e.type, e.clientX, e.clientY));
    
    if (!canvasRef.current) {
      void (DEBUG && console.error('Canvas ref not available in handlePointerDown'));
      return;
    }
    
    // Check if the target is a button or div with role="button"
    // If so, don't handle canvas pointer events
    const target = e.target as HTMLElement;
    if (target.tagName === 'BUTTON' || 
        (target.tagName === 'DIV' && target.getAttribute('role') === 'button') ||
        target.closest('button') || 
        target.closest('[role="button"]')) {
      void (DEBUG && console.log('Clicked on a button - not handling canvas event'));
      return;
    }
    
    // Prevent default behavior to ensure drawing works
    e.preventDefault();
    e.stopPropagation();
    
    try {
      // Capture pointer to ensure all events go to this element
      canvasRef.current.setPointerCapture(e.pointerId);
      void (DEBUG && console.log('Pointer captured successfully', e.pointerId));
    } catch (err) {
      void (DEBUG && console.error('Failed to capture pointer', err));
    }
    
    const point = getCanvasPoint(e.clientX, e.clientY);
    void (DEBUG && console.log('Pointer down at', point, 'with tool', state.tool));
    
    // Variables for switch cases
    let clickedShape: Shape | undefined;
    let shapeToErase: Shape | undefined;

    // Handle different tools
    switch (state.tool) {
      case 'pan':
        setIsPanning(true);
        setLastPanPoint({ x: e.clientX, y: e.clientY });
        break;

      case 'select':
        clickedShape = findShapeAtPoint(point);
        
        if (clickedShape) {
          dispatch({ type: 'SELECT_SHAPES', payload: [clickedShape.id] });
        } else {
          dispatch({ type: 'CLEAR_SELECTION' });
        }
        break;

      case 'eraser':
        // Object eraser - erase entire shapes
        shapeToErase = findShapeAtPoint(point);
        if (shapeToErase) {
          dispatch({ type: 'DELETE_SHAPES', payload: [shapeToErase.id] });
        }
        break;
        
      case 'pixel_eraser':
        // Pixel eraser - start drawing an eraser stroke
        setIsDrawing(true);
        dispatch({
          type: 'START_DRAWING',
          payload: { point, type: 'pencil' },
        });
        // Set erasing style by painting with background color
        dispatch({
          type: 'SET_STYLE',
          payload: { 
            strokeColor: '#fffbeb', // Use background color to "erase" by painting over
            strokeWidth: (state.defaultStyle.strokeWidth || 2) * 2.5, // Larger width for erasing
            globalCompositeOperation: 'source-over' // Normal drawing operation
          }
        });
        break;

      case 'text':
        setTextInput({
          visible: true,
          position: point,
          value: '',
        });
        break;

      // Drawing tools
      case 'rectangle':
      case 'ellipse':
      case 'line':
      case 'pencil':
        void (DEBUG && console.log('Starting to draw with', state.tool, 'using color', state.defaultStyle.strokeColor));
        setIsDrawing(true);
        dispatch({
          type: 'START_DRAWING',
          payload: { point, type: state.tool },
        });
        break;

      default:
        void (DEBUG && console.warn('Unknown tool:', state.tool));
        break;
    }
    
    // Capture canvas during drawing for real-time streaming
    if (isMultimodalConnected && multimodalWebSocketRef.current?.readyState === WebSocket.OPEN) {
      const canvas = document.querySelector('canvas');
      if (canvas) {
        const imageData = canvas.toDataURL('image/jpeg', 0.8).split(',')[1];
        console.log('📷 [DRAWING] Drawing detected - capturing canvas...');
        
        const payload = {
          realtime_input: {
            media_chunks: [{
              mime_type: "image/jpeg",
              data: imageData,
            }],
          },
        };
        
        multimodalWebSocketRef.current.send(JSON.stringify(payload));
        console.log('📷 [DRAWING] Canvas frame sent to Gemini');
      }
    }
  };

  const handlePointerMove = (e: React.PointerEvent) => {
    if (!canvasRef.current) {
      void (DEBUG && console.warn('Canvas ref not available in handlePointerMove'));
      return;
    }
    
    // Check if the target is a button or div with role="button" 
    // If so, don't handle canvas pointer events
    const target = e.target as HTMLElement;
    if (target.tagName === 'BUTTON' || 
        (target.tagName === 'DIV' && target.getAttribute('role') === 'button') ||
        target.closest('button') || 
        target.closest('[role="button"]')) {
      return;
    }
    
    // Prevent default behavior
    e.preventDefault();
    e.stopPropagation();
    
    const point = getCanvasPoint(e.clientX, e.clientY);

    // Handle enhanced image dragging and resizing
    if (dragStartPos && initialImageState) {
      const dx = (e.clientX - dragStartPos.x) / state.viewTransform.scale;
      const dy = (e.clientY - dragStartPos.y) / state.viewTransform.scale;

      setInteractiveEnhancedImages(images => images.map(img => {
        if (img.isDragging) {
          // Handle dragging
          return {
            ...img,
            x: initialImageState.x + dx,
            y: initialImageState.y + dy
          };
        } else if (img.isResizing && img.resizeHandle) {
          // Handle resizing based on which handle was grabbed
          let newWidth = img.width;
          let newHeight = img.height;
          let newX = img.x;
          let newY = img.y;

          // Handle different resize positions
          if (img.resizeHandle.includes('e')) {
            newWidth = Math.max(50 / state.viewTransform.scale, initialImageState.width + dx);
          }
          if (img.resizeHandle.includes('s')) {
            newHeight = Math.max(50 / state.viewTransform.scale, initialImageState.height + dy);
          }
          if (img.resizeHandle.includes('w')) {
            newWidth = Math.max(50 / state.viewTransform.scale, initialImageState.width - dx);
            newX = initialImageState.x + dx;
          }
          if (img.resizeHandle.includes('n')) {
            newHeight = Math.max(50 / state.viewTransform.scale, initialImageState.height - dy);
            newY = initialImageState.y + dy;
          }

          return {
            ...img,
            width: newWidth,
            height: newHeight,
            x: newX,
            y: newY
          };
        }
        return img;
      }));

      return; // Don't proceed with other pointer move handlers
    }

    // For touch input, always treat it as if the primary button is pressed
    // For mouse input, check if button is actually pressed
    const isPrimaryButtonPressed = e.pointerType === 'touch' || e.buttons === 1;
    
    if (isPanning) {
      const dx = e.clientX - (lastPanPoint?.x || 0);
      const dy = e.clientY - (lastPanPoint?.y || 0);
      dispatch({ type: 'PAN', payload: { x: dx, y: dy } });
      setLastPanPoint({ x: e.clientX, y: e.clientY });
      return;
    }

    if (state.tool === 'eraser' && isPrimaryButtonPressed) {
      // Object eraser - continuously erase whole shapes
      const shapeToErase = findShapeAtPoint(point);
      
      if (DEBUG) {
        console.log('Mouse eraser at point:', point);
        console.log('Mouse eraser found shape:', shapeToErase ? `${shapeToErase.id} (${shapeToErase.type})` : 'none');
      }
      
      if (shapeToErase) {
        dispatch({ type: 'DELETE_SHAPES', payload: [shapeToErase.id] });
      }
      return;
    }

    // For drawing, check if we're in drawing mode rather than relying only on button state
    if (isDrawing && state.currentShape) {
      void (DEBUG && console.log('Drawing in progress...', state.tool, point, 'pointerType:', e.pointerType, 'using color:', state.defaultStyle.strokeColor));
      
      // Continue drawing with current point
      dispatch({ type: 'CONTINUE_DRAWING', payload: point });
      
      // No need to re-dispatch SET_STYLE here since renderCanvas will handle it
    }

    // Add this to the section handling image resizing
    const draggedImage = interactiveEnhancedImages.find(img => img.isDragging || img.isResizing);
    
    if (draggedImage && initialImageState && dragStartPos) {
      const dx = (e.clientX - dragStartPos.x) / state.viewTransform.scale;
      const dy = (e.clientY - dragStartPos.y) / state.viewTransform.scale;
      
      const draggedIndex = interactiveEnhancedImages.findIndex(img => 
        img.isDragging || img.isResizing
      );
      
      if (draggedIndex !== -1) {
        const updatedImages = [...interactiveEnhancedImages];
        const image = { ...updatedImages[draggedIndex] };
        
        if (draggedImage.isResizing && draggedImage.resizeHandle) {
          // Handle resizing based on which handle was grabbed
          switch (draggedImage.resizeHandle) {
            case 'bottom-right':
              image.width = Math.max(50 / state.viewTransform.scale, initialImageState.width + dx);
              image.height = Math.max(50 / state.viewTransform.scale, initialImageState.height + dy);
              break;
            case 'bottom-left':
              image.width = Math.max(50 / state.viewTransform.scale, initialImageState.width - dx);
              image.x = initialImageState.x + dx;
              image.height = Math.max(50 / state.viewTransform.scale, initialImageState.height + dy);
              break;
            case 'top-right':
              image.width = Math.max(50 / state.viewTransform.scale, initialImageState.width + dx);
              image.height = Math.max(50 / state.viewTransform.scale, initialImageState.height - dy);
              image.y = initialImageState.y + dy;
              break;
            case 'top-left':
              image.width = Math.max(50 / state.viewTransform.scale, initialImageState.width - dx);
              image.x = initialImageState.x + dx;
              image.height = Math.max(50 / state.viewTransform.scale, initialImageState.height - dy);
              image.y = initialImageState.y + dy;
              break;
            case 'right':
              image.width = Math.max(50 / state.viewTransform.scale, initialImageState.width + dx);
              break;
            case 'left':
              image.width = Math.max(50 / state.viewTransform.scale, initialImageState.width - dx);
              image.x = initialImageState.x + dx;
              break;
            case 'bottom':
              image.height = Math.max(50 / state.viewTransform.scale, initialImageState.height + dy);
              break;
            case 'top':
              image.height = Math.max(50 / state.viewTransform.scale, initialImageState.height - dy);
              image.y = initialImageState.y + dy;
              break;
          }
        } else if (draggedImage.isDragging) {
          // Handle dragging
          image.x = initialImageState.x + dx;
          image.y = initialImageState.y + dy;
        }
        
        updatedImages[draggedIndex] = image;
        setInteractiveEnhancedImages(updatedImages);
        
        e.preventDefault();
        e.stopPropagation();
      }
    }
  };

  const handlePointerUp = (e: React.PointerEvent) => {
    if (!canvasRef.current) return;
    
    // Check if the target is a button or div with role="button"
    // If so, don't handle canvas pointer events
    const target = e.target as HTMLElement;
    if (target.tagName === 'BUTTON' || 
        (target.tagName === 'DIV' && target.getAttribute('role') === 'button') ||
        target.closest('button') || 
        target.closest('[role="button"]')) {
      return;
    }
    
    // Prevent default behavior
    e.preventDefault();
    e.stopPropagation();
    
    // Release pointer capture
    try {
      canvasRef.current.releasePointerCapture(e.pointerId);
    } catch (err) {
      void (DEBUG && console.error('Failed to release pointer capture', err));
    }
    
    // Reset enhanced image interaction states
    if (dragStartPos) {
      setInteractiveEnhancedImages(images => images.map(img => ({
        ...img,
        isDragging: false,
        isResizing: false,
        resizeHandle: null
      })));
      setDragStartPos(null);
      setInitialImageState(null);
    }
    
    if (isPanning) {
      setIsPanning(false);
      setLastPanPoint(null);
    }
    
    if (isDrawing && state.currentShape) {
      void (DEBUG && console.log('Ending drawing', state.currentShape.type));
      setIsDrawing(false);
      dispatch({ type: 'END_DRAWING' });
      
      // Immediately send canvas update to Gemini when drawing stops
      if (isLiveStreaming && multimodalWebSocketRef.current) {
        setTimeout(() => {
          const currentCanvas = getCanvasHash();
          if (currentCanvas) {
            const payload = {
              realtime_input: {
                media_chunks: [
                  {
                    mime_type: "image/jpeg",
                    data: currentCanvas.split(',')[1],
                  },
                ],
              },
            };
            multimodalWebSocketRef.current?.send(JSON.stringify(payload));
            console.log('📡 Sent immediate canvas update after drawing');
          }
        }, 100); // Small delay to ensure canvas is fully rendered
      }
    }
  };

  const handlePointerLeave = (e: React.PointerEvent) => {
    // Don't end drawing on leave since we've captured the pointer
    e.preventDefault();
    
    // Only handle panning case
    if (isPanning) {
      setIsPanning(false);
      setLastPanPoint(null);
    }
  };

  const handleWheel = (e: React.WheelEvent) => {
    e.preventDefault()
    const zoomFactor = e.deltaY > 0 ? -0.1 : 0.1
    
    // Zoom centered on mouse position
    const point = getCanvasPoint(e.clientX, e.clientY)
    dispatch({ 
      type: 'ZOOM_AT_POINT', 
      payload: { 
        factor: zoomFactor,
        point: point
      } 
    })
  }

  const findShapeAtPoint = (point: Point): Shape | undefined => {
    // Check shapes in reverse order (top to bottom)
    return [...state.shapes].reverse().find(shape => hitTest(shape, point))
  }

  const handleTextInputChange = (e: React.ChangeEvent<HTMLInputElement>) => {
    setTextInput({
      ...textInput,
      value: e.target.value,
    })
  }

  const handleTextInputKeyDown = (e: React.KeyboardEvent<HTMLInputElement>) => {
    if (e.key === 'Enter') {
      submitTextInput()
    } else if (e.key === 'Escape') {
      cancelTextInput()
    }
  }

  const submitTextInput = () => {
    if (textInput.value.trim()) {
      const newTextShape: Shape = {
        id: Math.random().toString(36).substring(2, 9),
        type: 'text',
        points: [textInput.position],
        text: textInput.value,
        style: { ...state.defaultStyle },
        isSelected: false,
      }
      dispatch({ type: 'ADD_SHAPE', payload: newTextShape })
    }
    cancelTextInput()
  }

  const cancelTextInput = () => {
    setTextInput({
      visible: false,
      position: { x: 0, y: 0 },
      value: '',
    })
  }

  const handleClearAll = () => {
    dispatch({ type: 'CLEAR_ALL' });
  }

  const saveCanvasAsPNG = async () => {
    const canvas = canvasRef.current;
    if (!canvas || state.shapes.length === 0) return;
  
    const tempCanvas = document.createElement('canvas');
    const tempCtx = tempCanvas.getContext('2d');
    if (!tempCtx) return;
  
    tempCanvas.width = canvas.width;
    tempCanvas.height = canvas.height;
  
    // 1. Draw the background color
    tempCtx.fillStyle = '#fffbeb'; // Same as background canvas
    tempCtx.fillRect(0, 0, tempCanvas.width, tempCanvas.height);
    
    // 2. Apply the view transform to match the current view
    tempCtx.save();
    tempCtx.translate(state.viewTransform.offsetX, state.viewTransform.offsetY);
    tempCtx.scale(state.viewTransform.scale, state.viewTransform.scale);
    
    // 3. Re-render all shapes (this will properly handle composite operations like erasing)
    state.shapes.forEach(shape => {
      renderShape(tempCtx, shape);
    });
    
    // 4. Restore the transform
    tempCtx.restore();
  
    try {
      const dataUrl = tempCanvas.toDataURL('image/png');
      const response = await fetch('http://localhost:5001/api/save-image', {
        method: 'POST',
        headers: { 'Content-Type': 'application/json' },
        body: JSON.stringify({ imageData: dataUrl }),
      });
      if (!response.ok) throw new Error('Failed to save image');
      const result = await response.json();
      window.showToast(`Image saved as: ${result.filename}`, 'success', 3000);
    } catch {
      window.showToast(`Error saving image`, 'error', 3000);
    }
  }

  const enhanceDrawingWithGemini = async () => {
    // Check if there are shapes to save
    if (state.shapes.length === 0) {
      window.showToast('Draw something first before enhancing', 'info', 3000);
      return;
    }

    setEnhancementStatus('processing');
    setEnhancedImage(null);
    
    try {
      // Always save the drawing first before enhancing
      // Create a temporary canvas for rendering just the drawings
      const tempCanvas = document.createElement('canvas');
      const tempCtx = tempCanvas.getContext('2d');
      if (!tempCtx) {
        throw new Error('Failed to create temporary canvas context');
      }
      
      // Find the bounding box of all shapes
      let minX = Infinity;
      let minY = Infinity;
      let maxX = -Infinity;
      let maxY = -Infinity;
      
      // Calculate the bounds for all shapes
      state.shapes.forEach(shape => {
        shape.points.forEach(point => {
          minX = Math.min(minX, point.x);
          minY = Math.min(minY, point.y);
          maxX = Math.max(maxX, point.x);
          maxY = Math.max(maxY, point.y);
        });
        
        // For text, estimate the bounds based on the text and font size
        if (shape.type === 'text' && shape.text) {
          const fontSize = shape.style.fontSize || 16;
          const textWidth = shape.text.length * fontSize * 0.6; // Rough estimate
          const textHeight = fontSize * 1.2; // Rough estimate
          
          minX = Math.min(minX, shape.points[0].x);
          minY = Math.min(minY, shape.points[0].y);
          maxX = Math.max(maxX, shape.points[0].x + textWidth);
          maxY = Math.max(maxY, shape.points[0].y + textHeight);
        }
      });
      
      // Add padding
      const padding = 20;
      minX -= padding;
      minY -= padding;
      maxX += padding;
      maxY += padding;
      
      // Set canvas size to fit the bounding box
      const width = Math.max(maxX - minX, 1);
      const height = Math.max(maxY - minY, 1);
      tempCanvas.width = width;
      tempCanvas.height = height;
      
      // Fill with a white background
      tempCtx.fillStyle = '#FFFFFF';
      tempCtx.fillRect(0, 0, width, height);
      
      // Apply transform to center the drawings
      tempCtx.translate(-minX, -minY);
      
      // Draw all shapes
      state.shapes.forEach(shape => {
        renderShape(tempCtx, shape);
      });
      
      // Convert to image
      const dataUrl = tempCanvas.toDataURL('image/png');
      
      // Send image data to server
      const saveResponse = await fetch('http://localhost:5001/api/save-image', {
        method: 'POST',
        headers: {
          'Content-Type': 'application/json',
        },
        body: JSON.stringify({ imageData: dataUrl }),
      });
      
      if (!saveResponse.ok) {
        const errorData = await saveResponse.json();
        throw new Error(`Server error while saving: ${errorData.error || 'Unknown error'}`);
      }
      
      const saveResult = await saveResponse.json();
      void (DEBUG && console.log(`Image saved for enhancement: ${saveResult.absolutePath}`));
      
      // Use a default enhancement prompt
      const defaultPrompt = 'Enhance this sketch into a more interesting image with a little bit more detail. Make sure to follow the artstyle, mood, and extra details if provided, othewise just stick to a normal enhancement.';

      let customPrompt = defaultPrompt;
      const customParts = [];
      if (genSettings.style.trim()) customParts.push(`Artstyle: ${genSettings.style.trim()}.`);
      if (genSettings.mood.trim()) customParts.push(`Mood/emotion: ${genSettings.mood.trim()}.`);
      if (genSettings.details.trim()) customParts.push(`Extra details: ${genSettings.details.trim()}.`);
      if (customParts.length > 0) customPrompt = `${defaultPrompt}\n${customParts.join(' ')}`;

      // Request image enhancement from Flask server
      const response = await fetch('http://localhost:5001/api/enhance-image', {
        method: 'POST',
        headers: {
          'Content-Type': 'application/json',
        },
        body: JSON.stringify({ 
          filename: saveResult.filename,
          prompt: customPrompt
        }),
      });

      if (!response.ok) {
        const errorData = await response.json();
        throw new Error(`Server error: ${errorData.error || 'Unknown error'}`);
      }

      const result = await response.json();
      void (DEBUG && console.log('Enhancement started:', result));

      if (result.success && result.requestId) {
        // Show a toast notification that enhancement is in progress
        window.showToast('Enhancing your drawing with Gemini...', 'info', 3000);
        
        // Poll for enhancement status
        pollEnhancementStatus(result.requestId);
      } else {
        throw new Error('Failed to start enhancement process');
      }
    } catch (err) {
      void (DEBUG && console.error('Error enhancing drawing:', err));
      window.showToast(`Error enhancing drawing: ${err instanceof Error ? err.message : String(err)}`, 'error', 3000);
      setEnhancementStatus('error');
    }
  }

  const pollEnhancementStatus = async (requestId: string) => {
    try {
      const response = await fetch(`http://localhost:5001/api/enhancement-status/${requestId}`);
      
      if (!response.ok) {
        const errorText = await response.text();
        void (DEBUG && console.error(`Error response: ${response.status} - ${errorText}`));
        throw new Error(`Failed to fetch enhancement status: ${response.status} ${response.statusText}`);
      }
      
      const status = await response.json();
      void (DEBUG && console.log('Enhancement status:', status));
      
      if (status.status === 'processing') {
        // Continue polling every 2 seconds
        setTimeout(() => pollEnhancementStatus(requestId), 2000);
      } else if (status.status === 'complete' && status.result) {
        // Enhancement is complete, add the enhanced image to the canvas
        setEnhancementStatus('complete');
        
        // Add as interactive image
        addEnhancedImageToCanvas(status.result);
        
        // Show success toast
        window.showToast('Enhancement complete! Image added to canvas.', 'success', 3000);
      } else if (status.status === 'error') {
        // Enhancement failed
        setEnhancementStatus('error');
        
        // Show a more detailed error message
        const errorMessage = status.message || 'Unknown error occurred';
        void (DEBUG && console.error('Enhancement error:', errorMessage));
        window.showToast(`Enhancement failed: ${errorMessage}`, 'error', 3000);
      } else {
        // Unexpected status
        setEnhancementStatus('error');
        window.showToast(`Unexpected status returned: ${status.status}`, 'error', 3000);
      }
    } catch (err) {
      void (DEBUG && console.error('Error polling enhancement status:', err));
      setEnhancementStatus('error');
      window.showToast(`Error checking enhancement status: ${err instanceof Error ? err.message : String(err)}`, 'error', 3000);
    }
  }

  const getCursorForTool = (tool: string): string => {
    switch (tool) {
      case 'select':
        return 'default'
      case 'pan':
        return 'grab'
      case 'eraser':
        // Object eraser - use eraser icon
        return 'url("data:image/svg+xml,%3Csvg xmlns=\'http://www.w3.org/2000/svg\' width=\'24\' height=\'24\' viewBox=\'0 0 24 24\' fill=\'none\' stroke=\'%23000\' stroke-width=\'2\' stroke-linecap=\'round\' stroke-linejoin=\'round\'%3E%3Cpath d=\'m7 21-4.3-4.3c-1-1-1-2.5 0-3.4l9.6-9.6c1-1 2.5-1 3.4 0l5.6 5.6c1 1 1 2.5 0 3.4L13 21\'%3E%3C/path%3E%3Cpath d=\'M22 21H7\'%3E%3C/path%3E%3Cpath d=\'m5 11 9 9\'%3E%3C/path%3E%3C/svg%3E") 0 24, auto'
      case 'pixel_eraser':
        // Pixel eraser - use traditional eraser icon with X
        return 'url("data:image/svg+xml,%3Csvg xmlns=\'http://www.w3.org/2000/svg\' width=\'24\' height=\'24\' viewBox=\'0 0 24 24\' fill=\'none\' stroke=\'%23000\' stroke-width=\'2\' stroke-linecap=\'round\' stroke-linejoin=\'round\'%3E%3Cpath d=\'M18 13v6a2 2 0 0 1-2 2H5a2 2 0 0 1-2-2V8a2 2 0 0 1 2-2h6\'%3E%3C/path%3E%3Cpath d=\'M15 3h6v6\'%3E%3C/path%3E%3Cpath d=\'M10 14L21 3\'%3E%3C/path%3E%3C/svg%3E") 0 24, auto'
      default:
        return 'crosshair'
    }
  }

  // Add a function to handle enhanced image interactions
  const handlePointerDownOnEnhancedImage = (
    e: React.PointerEvent, 
    imageIndex: number, 
    isResizeHandle: boolean = false,
    handlePosition: string | null = null
  ) => {
    e.stopPropagation();

    const updatedImages = [...interactiveEnhancedImages];
    
    // First, reset all images dragging/resizing state
    updatedImages.forEach((img, idx) => {
      if (idx !== imageIndex) {
        img.isDragging = false;
        img.isResizing = false;
        img.resizeHandle = null;
      }
    });

    // Set the current image state
    if (isResizeHandle) {
      updatedImages[imageIndex].isResizing = true;
      updatedImages[imageIndex].resizeHandle = handlePosition;
    } else {
      updatedImages[imageIndex].isDragging = true;
    }

    setInteractiveEnhancedImages(updatedImages);
    setDragStartPos({ x: e.clientX, y: e.clientY });
    setInitialImageState({...updatedImages[imageIndex]});

    // Ensure the pointer events are captured
    if (canvasRef.current) {
      canvasRef.current.setPointerCapture(e.pointerId);
    }
  };

  // Add a function to convert an enhanced image result to an interactive image
  const addEnhancedImageToCanvas = (result: EnhancedImageResult) => {
    // Calculate the centered position for the image
    const viewWidth = window.innerWidth;
    const viewHeight = window.innerHeight;
    
    // Use a reasonable size for the image on the canvas
    const maxWidth = 300;
    const maxHeight = 300;
    
    // Determine the displayed size while maintaining aspect ratio
    const aspectRatio = result.width / result.height;
    let displayWidth = maxWidth;
    let displayHeight = displayWidth / aspectRatio;
    
    if (displayHeight > maxHeight) {
      displayHeight = maxHeight;
      displayWidth = displayHeight * aspectRatio;
    }
    
    // Position centered in the viewport
    const x = (viewWidth - displayWidth) / 2;
    const y = (viewHeight - displayHeight) / 2;
    
    // Create a unique ID for this image
    const id = `enhanced-${Date.now()}`;
    
    // Add the image to the state
    setInteractiveEnhancedImages(prev => [
      ...prev,
      {
        id,
        url: `http://localhost:5001${result.path}`,
        x,
        y,
        width: displayWidth,
        height: displayHeight,
        prompt: result.prompt,
        base64Data: result.base64Data,
        isDragging: false,
        isResizing: false,
        resizeHandle: null
      }
    ]);
    
    // Show the preview image
    setEnhancedImage(`http://localhost:5001${result.path}`);
  };

  // Add a function to render enhanced images on the canvas
  const renderEnhancedImages = () => {
    return interactiveEnhancedImages.map((image, index) => (
      <div
        key={image.id}
        className="absolute border-2 border-purple-500 bg-white shadow-lg rounded-lg overflow-hidden"
        style={{
<<<<<<< HEAD
          left: image.x,
          top: image.y,
          width: image.width,
          height: image.height,
          cursor: image.isDragging ? 'grabbing' : 'grab',
          zIndex: selectedImageIndex === index ? 25 : 20,
          borderColor: selectedImageIndex === index ? '#8b5cf6' : '#a855f7',
          borderWidth: selectedImageIndex === index ? '3px' : '2px',
        }}
        onPointerDown={(e) => {
          e.stopPropagation();
          handlePointerDownOnEnhancedImage(e, index);
        }}
        onClick={(e) => {
          e.stopPropagation();
          setSelectedImageIndex(index);
=======
          left: `${image.x * state.viewTransform.scale + state.viewTransform.offsetX}px`,
          top: `${image.y * state.viewTransform.scale + state.viewTransform.offsetY}px`,
          width: `${image.width * state.viewTransform.scale}px`,
          height: `${image.height * state.viewTransform.scale}px`,
          border: '2px solid #9333ea',
          borderRadius: '4px',
          overflow: 'hidden',
          pointerEvents: 'auto',
          touchAction: 'none',
          boxShadow: '0 4px 6px rgba(0, 0, 0, 0.1)',
          zIndex: 20,
          cursor: image.isDragging ? 'grabbing' : 'grab'
>>>>>>> 8b477869
        }}
      >
        <img
          src={image.url}
          alt={`Enhanced image generated from prompt: ${image.prompt}`}
          style={{
            width: '100%',
            height: '100%',
            objectFit: 'contain',
            pointerEvents: 'none'
          }}
        />
        
        {/* Close button */}
        <div className="absolute top-2 right-2 bg-white rounded-full w-8 h-8 flex items-center justify-center text-red-600 hover:text-red-800 hover:bg-red-100 shadow-md"
          style={{ cursor: 'pointer', zIndex: 30 }}
          onClick={(e) => {
            e.stopPropagation();
            const updatedImages = interactiveEnhancedImages.filter((_, i) => i !== index);
            setInteractiveEnhancedImages(updatedImages);
            if (selectedImageIndex === index) {
              setSelectedImageIndex(null);
            }
          }}
          onMouseDown={(e) => {
            e.stopPropagation();
            e.nativeEvent.stopImmediatePropagation();
          }}
          onPointerDown={(e) => {
            e.stopPropagation();
            e.nativeEvent.stopImmediatePropagation();
          }}
        >
          ✕
        </div>
        
        {/* Action buttons at the bottom */}
        <div className="absolute bottom-0 left-0 right-0 flex justify-center space-x-3 z-50 bg-black bg-opacity-60 py-2 px-3 pointer-events-auto">
          <button
            onClick={(e) => {
              e.preventDefault();
              e.stopPropagation();
              e.nativeEvent.stopImmediatePropagation();
              console.log('Add to storyboard clicked for index:', index);
              addToStoryboard(index);
            }}
            onMouseDown={(e) => {
              e.stopPropagation();
              e.nativeEvent.stopImmediatePropagation();
            }}
            onPointerDown={(e) => {
              e.stopPropagation();
              e.nativeEvent.stopImmediatePropagation();
            }}
            className="text-xs px-2 py-1 bg-purple-600 text-white rounded hover:bg-purple-700 transition-colors shadow flex items-center cursor-pointer"
            title="Add to Storyboard"
            style={{ pointerEvents: 'auto' }}
          >
            <svg className="w-3 h-3 mr-1" fill="none" stroke="currentColor" viewBox="0 0 24 24" xmlns="http://www.w3.org/2000/svg">
              <path strokeLinecap="round" strokeLinejoin="round" strokeWidth={2} d="M9 13h6m-3-3v6m-9 1V7a2 2 0 012-2h6l2 2h6a2 2 0 012 2v8a2 2 0 01-2 2H5a2 2 0 01-2-2z" />
            </svg>
            Add to Storyboard
          </button>
          
          <button
            onClick={(e) => {
              e.preventDefault();
              e.stopPropagation();
              e.nativeEvent.stopImmediatePropagation();
              console.log('Download clicked for index:', index);
              downloadImage(index);
            }}
            onMouseDown={(e) => {
              e.stopPropagation();
              e.nativeEvent.stopImmediatePropagation();
            }}
            onPointerDown={(e) => {
              e.stopPropagation();
              e.nativeEvent.stopImmediatePropagation();
            }}
            className="text-xs px-2 py-1 bg-blue-500 text-white rounded hover:bg-blue-600 transition-colors shadow flex items-center cursor-pointer"
            title="Download Image"
            style={{ pointerEvents: 'auto' }}
          >
            <svg className="w-3 h-3 mr-1" fill="none" stroke="currentColor" viewBox="0 0 24 24" xmlns="http://www.w3.org/2000/svg">
              <path strokeLinecap="round" strokeLinejoin="round" strokeWidth={2} d="M4 16v1a3 3 0 003 3h10a3 3 0 003-3v-1m-4-4l-4 4m0 0l-4-4m4 4V4" />
            </svg>
            Download
          </button>
        </div>
      </div>
    ));
  };

<<<<<<< HEAD
  const addToStoryboard = async (imageIndex: number) => {
    try {
      const image = interactiveEnhancedImages[imageIndex];
      console.log('=== ADDING TO STORYBOARD FROM FRONTEND ===');
      console.log('Original image.url:', image.url);
      console.log('Image object:', image);
      
      // Extract just the path part from the full URL
      const path = image.url.replace('http://localhost:5001', '');
      console.log('Extracted path being sent to backend:', path);
      
      const response = await fetch('http://localhost:5001/api/storyboard/add', {
        method: 'POST',
        headers: {
          'Content-Type': 'application/json',
        },
        body: JSON.stringify({ imagePath: path }),
      });
      
      if (!response.ok) {
        throw new Error(`Failed to add image to storyboard: ${response.status} ${response.statusText}`);
      }
      
      const data = await response.json();
      
      if (data.success) {
        const message = data.isDuplicate ? 'Image already in storyboard' : 'Image added to storyboard!';
        const toastType = data.isDuplicate ? 'info' : 'success';
        window.showToast(message, toastType, 2000);
      } else {
        throw new Error('Failed to add image to storyboard');
      }
    } catch (err) {
      console.error('Error adding image to storyboard:', err);
      window.showToast(`Error adding to storyboard: ${err instanceof Error ? err.message : String(err)}`, 'error', 3000);
    }
  };

  const downloadImage = (imageIndex: number) => {
    const image = interactiveEnhancedImages[imageIndex];
    const link = document.createElement('a');
    link.href = `data:image/png;base64,${image.base64Data || ''}`;
    link.download = image.id;
    document.body.appendChild(link);
    link.click();
    document.body.removeChild(link);
    window.showToast('Image downloading...', 'success', 2000);
=======
  // Multimodal AI functions
  const connectMultimodal = () => {
    console.log('Attempting to connect to multimodal server...');
    try {
      multimodalWebSocketRef.current = new WebSocket('ws://localhost:9083');
      
      multimodalWebSocketRef.current.onopen = () => {
        console.log('✅ Connected to multimodal server');
        setIsMultimodalConnected(true);
        setMultimodalError(null);
        sendMultimodalSetup();
      };

      multimodalWebSocketRef.current.onmessage = handleMultimodalMessage;
      
      multimodalWebSocketRef.current.onclose = () => {
        console.log('❌ Disconnected from multimodal server');
        setIsMultimodalConnected(false);
        setIsRecording(false);
      };

      multimodalWebSocketRef.current.onerror = (error) => {
        console.error('❌ WebSocket error:', error);
        setMultimodalError('Failed to connect to AI assistant');
        setIsMultimodalConnected(false);
      };
    } catch (err) {
      console.error('❌ Failed to connect:', err);
      setMultimodalError('Failed to connect to AI assistant');
    }
  };

  const sendMultimodalSetup = () => {
    if (multimodalWebSocketRef.current?.readyState === WebSocket.OPEN) {
      const setupMessage = {
        setup: {
          response_modalities: ["AUDIO", "TEXT"]
        },
      };
      multimodalWebSocketRef.current.send(JSON.stringify(setupMessage));
    }
  };

  const handleMultimodalMessage = (event: MessageEvent) => {
    try {
      const data = JSON.parse(event.data);
      
      if (data.text) {
        const newMessage = {
          type: 'assistant' as const,
          content: data.text,
          timestamp: new Date(),
        };
        setMultimodalMessages(prev => [...prev, newMessage]);
        
        // Show a subtle notification for Gemini's response
        if (window.showToast) {
          window.showToast(`Gemini: ${data.text.substring(0, 50)}${data.text.length > 50 ? '...' : ''}`, 'info', 5000);
        }
      }
      
      if (data.audio) {
        multimodalAudioQueueRef.current.push(data.audio);
        playNextMultimodalAudio();
      }
    } catch (err) {
      console.error('Error parsing WebSocket message:', err);
    }
  };

  const initializeMultimodalAudio = async () => {
    try {
      multimodalAudioContextRef.current = new (window.AudioContext || (window as Window & { webkitAudioContext?: new () => AudioContext }).webkitAudioContext || AudioContext)({ 
        sampleRate: 24000 
      });
      
      await multimodalAudioContextRef.current.audioWorklet.addModule('/pcm-processor.js');
    } catch (err) {
      console.error('Failed to initialize audio context:', err);
      setMultimodalError('Failed to initialize audio system');
    }
  };

  const startMultimodalRecording = async () => {
    console.log('🎤 Starting multimodal recording...');
    console.log('Connection status:', isMultimodalConnected);
    console.log('Audio context:', multimodalAudioContextRef.current);
    
    if (!isMultimodalConnected || !multimodalAudioContextRef.current) {
      console.log('❌ Cannot start recording - not connected or no audio context');
      setMultimodalError('Not connected to AI assistant');
      return;
    }

    try {
      console.log('🎤 Requesting microphone access...');
      const stream = await navigator.mediaDevices.getUserMedia({ audio: true });
      console.log('✅ Microphone access granted');
      
      multimodalMediaRecorderRef.current = new MediaRecorder(stream);
      multimodalPcmDataRef.current = [];

      multimodalMediaRecorderRef.current.ondataavailable = (event) => {
        if (event.data.size > 0) {
          const reader = new FileReader();
          reader.onload = () => {
            const arrayBuffer = reader.result as ArrayBuffer;
            const pcmData = new Int16Array(arrayBuffer);
            multimodalPcmDataRef.current.push(...Array.from(pcmData));
          };
          reader.readAsArrayBuffer(event.data);
        }
      };

      multimodalMediaRecorderRef.current.onstop = () => {
        console.log('🎤 Recording stopped, sending voice message...');
        sendMultimodalVoiceMessage();
        stream.getTracks().forEach(track => track.stop());
      };

      multimodalMediaRecorderRef.current.start(100);
      setIsRecording(true);
      setMultimodalError(null);
      console.log('✅ Recording started successfully');
    } catch (err) {
      console.error('❌ Failed to start recording:', err);
      setMultimodalError('Failed to access microphone');
    }
  };

  const stopMultimodalRecording = () => {
    if (multimodalMediaRecorderRef.current && isRecording) {
      multimodalMediaRecorderRef.current.stop();
      setIsRecording(false);
    }
  };

  const sendMultimodalVoiceMessage = () => {
    if (!multimodalWebSocketRef.current) return;

    // Convert PCM data to base64
    const buffer = new ArrayBuffer(multimodalPcmDataRef.current.length * 2);
    const view = new DataView(buffer);
    multimodalPcmDataRef.current.forEach((value, index) => {
      view.setInt16(index * 2, value, true);
    });

    const base64Audio = btoa(String.fromCharCode(...Array.from(new Uint8Array(buffer))));

    // Since we're live streaming the canvas, we can just send audio
    // Gemini already has the latest canvas state
    const payload = {
      realtime_input: {
        media_chunks: [
          {
            mime_type: "audio/pcm",
            data: base64Audio,
          },
        ],
      },
    };

    console.log('🎤 Sending voice message to Gemini (canvas already live-streamed)');
    multimodalWebSocketRef.current.send(JSON.stringify(payload));
    multimodalPcmDataRef.current = [];
  };

  // Disable browser audio playback
  const playNextMultimodalAudio = async () => {
    // No-op: audio playback disabled in browser
    multimodalIsPlayingRef.current = false;
    setIsPlayingAudio(false);
  };

  // Auto-start streaming when connected
  useEffect(() => {
    if (isMultimodalConnected && !isLiveStreaming) {
      startLiveStreaming();
    } else if (!isMultimodalConnected && isLiveStreaming) {
      stopLiveStreaming();
    }
  }, [isMultimodalConnected]);

  // Cleanup on unmount
  useEffect(() => {
    return () => {
      stopLiveStreaming();
    };
  }, []);

  // Start continuous canvas streaming
  const startLiveStreaming = () => {
    console.log('📷 Starting continuous canvas streaming...');
    setIsLiveStreaming(true);
    
    // Capture canvas every 500ms
    const streamingInterval = setInterval(() => {
      if (multimodalWebSocketRef.current?.readyState === WebSocket.OPEN) {
        const canvas = document.querySelector('canvas');
        if (canvas) {
          const imageData = canvas.toDataURL('image/jpeg', 0.8).split(',')[1];
          console.log('📷 [STREAMING] Capturing canvas...');
          
          const payload = {
            realtime_input: {
              media_chunks: [{
                mime_type: "image/jpeg",
                data: imageData,
              }],
            },
          };
          
          multimodalWebSocketRef.current.send(JSON.stringify(payload));
          console.log('📷 [STREAMING] Canvas frame sent to Gemini');
        }
      }
    }, 500);
    
    // Store interval for cleanup
    multimodalStreamingIntervalRef.current = streamingInterval;
    console.log('📷 Canvas streaming interval started - will capture every 500ms');
  };

  // Stop continuous canvas streaming
  const stopLiveStreaming = () => {
    console.log('📷 Stopping continuous canvas streaming...');
    setIsLiveStreaming(false);
    
    if (multimodalStreamingIntervalRef.current) {
      clearInterval(multimodalStreamingIntervalRef.current);
      multimodalStreamingIntervalRef.current = null;
      console.log('📷 Canvas streaming interval stopped');
    }
  };

  // Connect canvas to shapes context
  useEffect(() => {
    if (canvasRef.current) {
      setCanvas(canvasRef.current);
    }
  }, [canvasRef.current, setCanvas]);

  // Function to get canvas hash for change detection
  const getCanvasHash = () => {
    if (!canvasRef.current) return '';
    return canvasRef.current.toDataURL('image/jpeg', 0.8);
>>>>>>> 8b477869
  };

  return (
    <div 
      ref={containerRef} 
      className="absolute inset-0 bg-stone-50 select-none" 
      style={{ touchAction: 'none' }}
      onClick={(e) => {
        // Deselect image when clicking on empty space
        if (e.target === e.currentTarget) {
          setSelectedImageIndex(null);
        }
      }}
    >
      {/* Clear All button - only shown when there are shapes */}
      {state.shapes.length > 0 && (
        <button
          className="absolute left-4 top-1/2 -translate-y-1/2 bg-red-600 hover:bg-red-700 text-white px-3 py-1.5 rounded-lg shadow-md z-10 text-sm font-medium transition-colors duration-200 group relative"
          onClick={handleClearAll}
          title="Clear All Drawings"
        >
          Clear All
        </button>
      )}
      
      {/* Save to Folder button - only shown when there are shapes */}
      {state.shapes.length > 0 && (
        <button
          className="absolute left-4 top-1/2 mt-12 -translate-y-1/2 bg-blue-600 hover:bg-blue-700 text-white px-3 py-1.5 rounded-lg shadow-md z-10 text-sm font-medium transition-colors duration-200"
          onClick={saveCanvasAsPNG}
          title="Save to img folder"
        >
          Save to Folder
        </button>
      )}

      {/* Enhance with Gemini button - only shown when there are shapes */}
      {state.shapes.length > 0 && (
        <>
          <button
            className="absolute left-4 top-1/2 mt-24 -translate-y-1/2 bg-purple-600 hover:bg-purple-700 text-white px-3 py-1.5 rounded-lg shadow-md z-10 text-sm font-medium transition-colors duration-200"
            onClick={enhanceDrawingWithGemini}
            disabled={enhancementStatus === 'processing'}
            title="Enhance with Gemini"
          >
            {enhancementStatus === 'processing' ? 'Enhancing...' : 'Enhance with Gemini'}
          </button>
          <button
            className="absolute left-4 top-1/2 mt-36 -translate-y-1/2 bg-gray-600 hover:bg-gray-700 text-gray-100 px-3 py-1.5 rounded-lg shadow-md z-10 text-sm font-medium transition-colors duration-200"
            onClick={() => setShowGenSettings(true)}
            title="Generation Settings"
          >
            Generation Settings
          </button>
          {showGenSettings && (
            <div className="fixed inset-0 z-50 flex items-center justify-center bg-black bg-opacity-40">
              <div className="relative bg-white rounded-lg w-full max-w-md mx-auto shadow-xl overflow-hidden" style={{maxHeight: '90vh'}}>
                <button
                  className="absolute top-4 right-4 text-gray-400 hover:text-gray-500 text-2xl"
                  onClick={() => setShowGenSettings(false)}
                  title="Close"
                >
                  ×
                </button>
                <div className="p-6">
                  <h2 className="text-2xl font-bold mb-6 text-purple-800">Generation Settings</h2>
                  <div className="mb-4">
                    <label className="block text-sm font-medium text-gray-700">Style</label>
                    <div className="text-xs text-gray-500 mb-1">What artstyle should generations follow?</div>
                    <input type="text" className="w-full border border-gray-300 rounded px-3 py-2 focus:outline-none focus:ring-2 focus:ring-purple-500" value={genSettings.style} onChange={e => setGenSettings(s => ({...s, style: e.target.value}))} />
                  </div>
                  <div className="mb-4">
                    <label className="block text-sm font-medium text-gray-700">Mood</label>
                    <div className="text-xs text-gray-500 mb-1">What emotions are you hoping to showcase?</div>
                    <input type="text" className="w-full border border-gray-300 rounded px-3 py-2 focus:outline-none focus:ring-2 focus:ring-purple-500" value={genSettings.mood} onChange={e => setGenSettings(s => ({...s, mood: e.target.value}))} />
                  </div>
                  <div className="mb-4">
                    <label className="block text-sm font-medium text-gray-700">Additional details</label>
                    <div className="text-xs text-gray-500 mb-1">Any relevant information.</div>
                    <textarea className="w-full border border-gray-300 rounded px-3 py-2 focus:outline-none focus:ring-2 focus:ring-purple-500" value={genSettings.details} onChange={e => setGenSettings(s => ({...s, details: e.target.value}))} />
                  </div>
                  <button
                    className="w-full bg-purple-600 text-white rounded py-2 mt-2 hover:bg-purple-700 transition-colors"
                    onClick={() => setShowGenSettings(false)}
                  >
                    Save
                  </button>
                </div>
              </div>
            </div>
          )}
        </>
      )}

      {/* Multimodal AI Assistant Button */}
      <button
        className={`absolute right-4 top-16 p-3 rounded-lg shadow-md z-50 transition-colors duration-200 ${
          isMultimodalConnected 
            ? 'bg-green-600 hover:bg-green-700 text-white' 
            : 'bg-blue-600 hover:bg-blue-700 text-white'
        }`}
        onClick={isRecording ? stopMultimodalRecording : startMultimodalRecording}
        disabled={!isMultimodalConnected}
        title={isMultimodalConnected ? (isRecording ? "Stop Recording" : "Start Recording") : "Connect AI Assistant"}
      >
        {isRecording ? <MicOff size={20} /> : <Mic size={20} />}
      </button>

      {/* Live Streaming Status Indicator */}
      {isLiveStreaming && (
        <div className="absolute right-4 top-28 bg-green-600 text-white px-3 py-1 rounded-lg shadow-md z-50 text-xs flex items-center space-x-1">
          <div className="w-2 h-2 bg-white rounded-full animate-pulse"></div>
          <span>Gemini sees live canvas</span>
        </div>
      )}

      {/* Connection Status Indicator */}
      {!isMultimodalConnected && (
        <button
          className="absolute right-4 top-28 bg-gray-600 hover:bg-gray-700 text-white px-3 py-1 rounded-lg shadow-md z-50 text-xs transition-colors duration-200"
          onClick={connectMultimodal}
          title="Connect to AI Assistant - Gemini will see your canvas live"
        >
          Connect AI
        </button>
      )}

      {/* Audio Playback Indicator */}
      {isPlayingAudio && (
        <div className="absolute right-4 top-40 bg-blue-600 text-white px-3 py-1 rounded-lg shadow-md z-50 text-xs flex items-center space-x-1">
          <Volume2 size={12} className="animate-pulse" />
          <span>Gemini speaking...</span>
        </div>
      )}

      {/* Error Display */}
      {multimodalError && (
        <div className="absolute right-4 top-52 bg-red-600 text-white px-3 py-1 rounded-lg shadow-md z-50 text-xs max-w-48">
          {multimodalError}
        </div>
      )}

      {/* Enhanced image display - replaced by interactive images */}
      {enhancedImage && (
        <div 
          className="absolute right-4 bottom-4 z-20 shadow-lg rounded-lg overflow-hidden"
          style={{ pointerEvents: 'auto' }}
        >
          <img 
            src={enhancedImage} 
            alt="Gemini Enhanced" 
            className="max-h-80 max-w-sm object-contain bg-white"
            style={{ border: '3px solid #9333ea', pointerEvents: 'none' }}
          />
          <div
            className="absolute top-2 right-2 bg-white rounded-full w-8 h-8 flex items-center justify-center text-red-600 hover:text-red-800 hover:bg-red-100 border-2 border-red-500 shadow-lg"
            style={{ zIndex: 100, pointerEvents: 'auto', cursor: 'pointer' }}
            onClick={() => {
              setEnhancedImage(null);
              window.showToast('Preview closed', 'success', 2000);
            }}
            onMouseDown={(e) => {
              // Stop propagation at all levels
              e.stopPropagation();
              e.nativeEvent.stopImmediatePropagation();
            }}
            onPointerDown={(e) => {
              // Stop propagation at all levels
              e.stopPropagation();
              e.nativeEvent.stopImmediatePropagation();
            }}
            role="button"
            aria-label="Close preview"
          >
            ✕
          </div>
        </div>
      )}

      {/* Render interactive enhanced images */}
      {renderEnhancedImages()}
      
<<<<<<< HEAD
      {/* Floating action panel for selected enhanced image */}
      {selectedImageIndex !== null && interactiveEnhancedImages[selectedImageIndex] && (
        <div 
          className="absolute bg-white rounded-lg shadow-lg border border-gray-200 p-3 z-50"
          style={{
            left: interactiveEnhancedImages[selectedImageIndex].x + interactiveEnhancedImages[selectedImageIndex].width + 10,
            top: interactiveEnhancedImages[selectedImageIndex].y,
            minWidth: '200px'
          }}
        >
          <div className="flex justify-between items-center mb-2">
            <div className="text-sm font-medium text-gray-700">Image Actions</div>
            <button
              onClick={(e) => {
                e.stopPropagation();
                setSelectedImageIndex(null);
              }}
              className="text-gray-400 hover:text-gray-600 text-lg font-bold cursor-pointer"
              title="Close"
            >
              ×
            </button>
          </div>
          <div className="space-y-2">
            <button
              onClick={(e) => {
                e.stopPropagation();
                addToStoryboard(selectedImageIndex);
              }}
              className="w-full text-xs px-3 py-2 bg-purple-600 text-white rounded hover:bg-purple-700 transition-colors shadow flex items-center justify-center cursor-pointer"
              title="Add to Storyboard"
            >
              <svg className="w-3 h-3 mr-1" fill="none" stroke="currentColor" viewBox="0 0 24 24" xmlns="http://www.w3.org/2000/svg">
                <path strokeLinecap="round" strokeLinejoin="round" strokeWidth={2} d="M9 13h6m-3-3v6m-9 1V7a2 2 0 012-2h6l2 2h6a2 2 0 012 2v8a2 2 0 01-2 2H5a2 2 0 01-2-2z" />
              </svg>
              Add to Storyboard
            </button>
            
            <button
              onClick={(e) => {
                e.stopPropagation();
                downloadImage(selectedImageIndex);
              }}
              className="w-full text-xs px-3 py-2 bg-blue-500 text-white rounded hover:bg-blue-600 transition-colors shadow flex items-center justify-center cursor-pointer"
              title="Download Image"
            >
              <svg className="w-3 h-3 mr-1" fill="none" stroke="currentColor" viewBox="0 0 24 24" xmlns="http://www.w3.org/2000/svg">
                <path strokeLinecap="round" strokeLinejoin="round" strokeWidth={2} d="M4 16v1a3 3 0 003 3h10a3 3 0 003-3v-1m-4-4l-4 4m0 0l-4-4m4 4V4" />
              </svg>
              Download
            </button>
          </div>
        </div>
      )}
      
      <canvas ref={backgroundCanvasRef} className="absolute top-0 left-0" style={{ zIndex: 0, pointerEvents: 'none' }} />
=======
>>>>>>> 8b477869
      <canvas
        ref={canvasRef}
        className="absolute top-0 left-0 touch-none"
        style={{ zIndex: 1, cursor: getCursorForTool(state.tool) }}
        onPointerDown={handlePointerDown}
        onPointerMove={handlePointerMove}
        onPointerUp={handlePointerUp}
        onPointerLeave={handlePointerLeave}
        onWheel={handleWheel}
      />
      {textInput.visible && (
        <div
          className="absolute"
          style={{
            left: textInput.position.x * state.viewTransform.scale + state.viewTransform.offsetX,
            top: textInput.position.y * state.viewTransform.scale + state.viewTransform.offsetY,
          }}
        >
          <input
            type="text"
            autoFocus
            value={textInput.value}
            onChange={handleTextInputChange}
            onKeyDown={handleTextInputKeyDown}
            onBlur={submitTextInput}
            className="border border-blue-400 px-2 py-1 outline-none rounded shadow-sm"
            style={{
              fontSize: `${state.defaultStyle.fontSize! * state.viewTransform.scale}px`,
              color: state.defaultStyle.strokeColor,
            }}
          />
        </div>
      )}
    </div>
  )
}

export default Canvas<|MERGE_RESOLUTION|>--- conflicted
+++ resolved
@@ -67,7 +67,6 @@
   const [dragStartPos, setDragStartPos] = useState<Point | null>(null)
   const [initialImageState, setInitialImageState] = useState<EnhancedImage | null>(null)
 
-<<<<<<< HEAD
   const [selectedImageIndex, setSelectedImageIndex] = useState<number | null>(null);
 
   const [showGenSettings, setShowGenSettings] = useState(false);
@@ -77,10 +76,6 @@
     details: ''
   });
 
-  const renderBackground = () => {
-    const canvas = backgroundCanvasRef.current;
-    const context = backgroundCtxRef.current;
-=======
   // Multimodal AI state
   const [isMultimodalConnected, setIsMultimodalConnected] = useState(false)
   const [isRecording, setIsRecording] = useState(false)
@@ -103,7 +98,6 @@
   const renderCanvas = () => {
     const canvas = canvasRef.current;
     const context = ctxRef.current;
->>>>>>> 8b477869
     if (!canvas || !context) return;
     
     // Clear the entire canvas
@@ -998,28 +992,10 @@
         key={image.id}
         className="absolute border-2 border-purple-500 bg-white shadow-lg rounded-lg overflow-hidden"
         style={{
-<<<<<<< HEAD
-          left: image.x,
-          top: image.y,
-          width: image.width,
-          height: image.height,
-          cursor: image.isDragging ? 'grabbing' : 'grab',
-          zIndex: selectedImageIndex === index ? 25 : 20,
-          borderColor: selectedImageIndex === index ? '#8b5cf6' : '#a855f7',
-          borderWidth: selectedImageIndex === index ? '3px' : '2px',
-        }}
-        onPointerDown={(e) => {
-          e.stopPropagation();
-          handlePointerDownOnEnhancedImage(e, index);
-        }}
-        onClick={(e) => {
-          e.stopPropagation();
-          setSelectedImageIndex(index);
-=======
-          left: `${image.x * state.viewTransform.scale + state.viewTransform.offsetX}px`,
-          top: `${image.y * state.viewTransform.scale + state.viewTransform.offsetY}px`,
-          width: `${image.width * state.viewTransform.scale}px`,
-          height: `${image.height * state.viewTransform.scale}px`,
+          left: `${image.x}px`,
+          top: `${image.y}px`,
+          width: `${image.width}px`,
+          height: `${image.height}px`,
           border: '2px solid #9333ea',
           borderRadius: '4px',
           overflow: 'hidden',
@@ -1028,7 +1004,10 @@
           boxShadow: '0 4px 6px rgba(0, 0, 0, 0.1)',
           zIndex: 20,
           cursor: image.isDragging ? 'grabbing' : 'grab'
->>>>>>> 8b477869
+        }}
+        onClick={(e) => {
+          e.stopPropagation();
+          setSelectedImageIndex(index);
         }}
       >
         <img
@@ -1123,55 +1102,6 @@
     ));
   };
 
-<<<<<<< HEAD
-  const addToStoryboard = async (imageIndex: number) => {
-    try {
-      const image = interactiveEnhancedImages[imageIndex];
-      console.log('=== ADDING TO STORYBOARD FROM FRONTEND ===');
-      console.log('Original image.url:', image.url);
-      console.log('Image object:', image);
-      
-      // Extract just the path part from the full URL
-      const path = image.url.replace('http://localhost:5001', '');
-      console.log('Extracted path being sent to backend:', path);
-      
-      const response = await fetch('http://localhost:5001/api/storyboard/add', {
-        method: 'POST',
-        headers: {
-          'Content-Type': 'application/json',
-        },
-        body: JSON.stringify({ imagePath: path }),
-      });
-      
-      if (!response.ok) {
-        throw new Error(`Failed to add image to storyboard: ${response.status} ${response.statusText}`);
-      }
-      
-      const data = await response.json();
-      
-      if (data.success) {
-        const message = data.isDuplicate ? 'Image already in storyboard' : 'Image added to storyboard!';
-        const toastType = data.isDuplicate ? 'info' : 'success';
-        window.showToast(message, toastType, 2000);
-      } else {
-        throw new Error('Failed to add image to storyboard');
-      }
-    } catch (err) {
-      console.error('Error adding image to storyboard:', err);
-      window.showToast(`Error adding to storyboard: ${err instanceof Error ? err.message : String(err)}`, 'error', 3000);
-    }
-  };
-
-  const downloadImage = (imageIndex: number) => {
-    const image = interactiveEnhancedImages[imageIndex];
-    const link = document.createElement('a');
-    link.href = `data:image/png;base64,${image.base64Data || ''}`;
-    link.download = image.id;
-    document.body.appendChild(link);
-    link.click();
-    document.body.removeChild(link);
-    window.showToast('Image downloading...', 'success', 2000);
-=======
   // Multimodal AI functions
   const connectMultimodal = () => {
     console.log('Attempting to connect to multimodal server...');
@@ -1418,7 +1348,55 @@
   const getCanvasHash = () => {
     if (!canvasRef.current) return '';
     return canvasRef.current.toDataURL('image/jpeg', 0.8);
->>>>>>> 8b477869
+  };
+
+  const addToStoryboard = async (imageIndex: number) => {
+    try {
+      const image = interactiveEnhancedImages[imageIndex];
+      console.log('=== ADDING TO STORYBOARD FROM FRONTEND ===');
+      console.log('Original image.url:', image.url);
+      console.log('Image object:', image);
+      
+      // Extract just the path part from the full URL
+      const path = image.url.replace('http://localhost:5001', '');
+      console.log('Extracted path being sent to backend:', path);
+      
+      const response = await fetch('http://localhost:5001/api/storyboard/add', {
+        method: 'POST',
+        headers: {
+          'Content-Type': 'application/json',
+        },
+        body: JSON.stringify({ imagePath: path }),
+      });
+      
+      if (!response.ok) {
+        throw new Error(`Failed to add image to storyboard: ${response.status} ${response.statusText}`);
+      }
+      
+      const data = await response.json();
+      
+      if (data.success) {
+        const message = data.isDuplicate ? 'Image already in storyboard' : 'Image added to storyboard!';
+        const toastType = data.isDuplicate ? 'info' : 'success';
+        window.showToast(message, toastType, 2000);
+      } else {
+        throw new Error('Failed to add image to storyboard');
+      }
+    } catch (err) {
+      console.error('Error adding image to storyboard:', err);
+      window.showToast(`Error adding to storyboard: ${err instanceof Error ? err.message : String(err)}`, 'error', 3000);
+    }
+  };
+
+  const downloadImage = (imageIndex: number) => {
+    const image = interactiveEnhancedImages[imageIndex];
+    const link = document.createElement('a');
+    link.href = `data:image/png;base64,${image.base64Data || ''}`;
+    link.download = image.id;
+    document.body.appendChild(link);
+    link.click();
+    document.body.removeChild(link);
+    window.showToast('Image downloading...', 'success', 2000);
   };
 
   return (
@@ -1601,7 +1579,6 @@
       {/* Render interactive enhanced images */}
       {renderEnhancedImages()}
       
-<<<<<<< HEAD
       {/* Floating action panel for selected enhanced image */}
       {selectedImageIndex !== null && interactiveEnhancedImages[selectedImageIndex] && (
         <div 
@@ -1657,9 +1634,6 @@
         </div>
       )}
       
-      <canvas ref={backgroundCanvasRef} className="absolute top-0 left-0" style={{ zIndex: 0, pointerEvents: 'none' }} />
-=======
->>>>>>> 8b477869
       <canvas
         ref={canvasRef}
         className="absolute top-0 left-0 touch-none"
