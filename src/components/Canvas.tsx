--- conflicted
+++ resolved
@@ -1,7 +1,6 @@
-import React, { useRef, useEffect, useState, useLayoutEffect, useCallback } from 'react'
+/* eslint-disable @typescript-eslint/no-explicit-any */
+import React, { useRef, useEffect, useState, useLayoutEffect } from 'react'
 import { useDrawing } from '../context/DrawingContext'
-import { useHandGesture } from '../context/HandGestureContext'
-import { useWebSocket } from '../context/WebSocketContext'
 import { Point, Shape } from '../types'
 import { renderShape } from '../utils/renderShape'
 import { hitTest } from '../utils/hitTest'
@@ -40,20 +39,11 @@
   prompt: string;
 }
 
-interface CanvasProps {}
-
-const Canvas: React.FC<CanvasProps> = () => {
+const Canvas: React.FC = () => {
   const { state, dispatch } = useDrawing()
-<<<<<<< HEAD
   const { setCanvas } = useShapes()
   const canvasRef = useRef<HTMLCanvasElement>(null)
   const ctxRef = useRef<CanvasRenderingContext2D | null>(null)
-=======
-  const drawingCanvasRef = useRef<HTMLCanvasElement>(null)
-  const backgroundCanvasRef = useRef<HTMLCanvasElement>(null)
-  const drawingCtxRef = useRef<CanvasRenderingContext2D | null>(null)
-  const backgroundCtxRef = useRef<CanvasRenderingContext2D | null>(null)
->>>>>>> b07aa216
   const containerRef = useRef<HTMLDivElement>(null)
   const [isPanning, setIsPanning] = useState(false)
   const [lastPanPoint, setLastPanPoint] = useState<Point | null>(null)
@@ -75,12 +65,12 @@
   const [dragStartPos, setDragStartPos] = useState<Point | null>(null)
   const [initialImageState, setInitialImageState] = useState<EnhancedImage | null>(null)
 
-<<<<<<< HEAD
   // Multimodal AI state
   const [isMultimodalConnected, setIsMultimodalConnected] = useState(false)
   const [isRecording, setIsRecording] = useState(false)
   const [isPlayingAudio, setIsPlayingAudio] = useState(false)
-  const [multimodalMessages, setMultimodalMessages] = useState<Array<{type: 'user' | 'assistant', content: string, timestamp: Date}>>([])
+  // eslint-disable-next-line @typescript-eslint/no-unused-vars
+  const [setMultimodalMessages] = useState<Array<{type: 'user' | 'assistant', content: string, timestamp: Date}>>([])
   const [multimodalError, setMultimodalError] = useState<string | null>(null)
   
   // Multimodal refs
@@ -88,14 +78,12 @@
   const multimodalAudioContextRef = useRef<AudioContext | null>(null)
   const multimodalMediaRecorderRef = useRef<MediaRecorder | null>(null)
   const multimodalPcmDataRef = useRef<number[]>([])
-  const multimodalCurrentFrameRef = useRef<string | null>(null)
   const multimodalAudioQueueRef = useRef<string[]>([])
   const multimodalIsPlayingRef = useRef(false)
   const multimodalStreamingIntervalRef = useRef<NodeJS.Timeout | null>(null)
 
   // Real-time canvas streaming to Gemini
   const [isLiveStreaming, setIsLiveStreaming] = useState(false);
-  const lastCanvasHashRef = useRef<string>('');
 
   // Define renderCanvas function before it's used in effects
   const drawGrid = (ctx: CanvasRenderingContext2D, width: number, height: number) => {
@@ -112,35 +100,104 @@
         ctx.fill()
       }
     }
-=======
-  const renderBackground = () => {
-    const canvas = backgroundCanvasRef.current;
-    const context = backgroundCtxRef.current;
-    if (!canvas || !context) return;
-    context.fillStyle = '#fffbeb';
+  }
+
+  const renderCanvas = () => {
+    void (DEBUG && console.log('renderCanvas called'));
+    const canvas = canvasRef.current;
+    let ctx = ctxRef.current;
+    
+    if (!canvas) {
+      void (DEBUG && console.error('Cannot render: canvas not available'));
+      return;
+    }
+    
+    if (!ctx) {
+      void (DEBUG && console.error('Cannot render: context not available'));
+      
+      // Try to reinitialize the context
+      const context = canvas.getContext('2d', { willReadFrequently: true });
+      if (context) {
+        void (DEBUG && console.log('Successfully reinitialized context'));
+        ctxRef.current = context;
+        ctx = context;
+      } else {
+        void (DEBUG && console.error('Failed to reinitialize context'));
+        return;
+      }
+    }
+
+    // At this point, we know ctx is not null
+    const context = ctx;
+
+    // Make sure canvas has dimensions
+    if (canvas.width === 0 || canvas.height === 0) {
+      void (DEBUG && console.warn('Canvas has zero dimensions, setting defaults'));
+      canvas.width = 800;
+      canvas.height = 600;
+    }
+
+    void (DEBUG && console.log(`Rendering canvas ${canvas.width}x${canvas.height} with ${state.shapes.length} shapes`));
+    
+    // Clear canvas with background color
+    // context.fillStyle = '#fafaf9'; // Dim white
+    context.fillStyle = '#fffbeb'; // Light yellow for night shift mode
     context.fillRect(0, 0, canvas.width, canvas.height);
->>>>>>> b07aa216
-  }
-
-  const renderDrawing = () => {
-    const canvas = drawingCanvasRef.current;
-    const context = drawingCtxRef.current;
-    if (!canvas || !context) return;
-    
-    context.clearRect(0, 0, canvas.width, canvas.height);
+
+    // Draw grid
+    drawGrid(context, canvas.width, canvas.height);
+
+    // Apply view transform
     context.save();
     context.translate(state.viewTransform.offsetX, state.viewTransform.offsetY);
     context.scale(state.viewTransform.scale, state.viewTransform.scale);
 
-    state.shapes.forEach(shape => renderShape(context, shape));
-
+    // Draw all shapes
+    if (state.shapes.length > 0) {
+      state.shapes.forEach((shape, index) => {
+        void (DEBUG && console.log(`Rendering shape ${index}: ${shape.type}`));
+        renderShape(context, shape);
+      });
+    }
+
+    // Set current stroke color and width from defaultStyle
+    context.strokeStyle = state.defaultStyle.strokeColor;
+    context.lineWidth = state.defaultStyle.strokeWidth;
+    
+    // Draw current shape being created
     if (state.currentShape) {
+      void (DEBUG && console.log('Drawing current shape:', state.currentShape.type));
+      void (DEBUG && console.log('Current shape has points:', state.currentShape.points.length));
+      void (DEBUG && console.log('Using color:', state.defaultStyle.strokeColor));
+      
+      // Extra validation to help debugging
+      if (state.currentShape.points.length === 0) {
+        void (DEBUG && console.warn('Current shape has no points!'));
+      }
+      
+      // Make sure current shape uses current style
       const currentShapeWithStyle = {
         ...state.currentShape,
-        style: { ...state.defaultStyle, ...state.currentShape.style }
+        style: {
+          ...state.currentShape.style,
+          strokeColor: state.defaultStyle.strokeColor,
+          strokeWidth: state.defaultStyle.strokeWidth
+        }
       };
+      
       renderShape(context, currentShapeWithStyle);
-    }
+      
+      // If we have a current shape, we should be in drawing mode
+      if (!isDrawing) {
+        void (DEBUG && console.log('Syncing drawing state to true'));
+        setIsDrawing(true);
+      }
+    } else if (isDrawing) {
+      // No current shape but drawing flag is true - sync state
+      void (DEBUG && console.log('No current shape but isDrawing=true, syncing state'));
+      setIsDrawing(false);
+    }
+
     context.restore();
     
     // Trigger immediate canvas capture after rendering is complete
@@ -166,38 +223,105 @@
     }
   };
 
+  // Initialize canvas and context
   useEffect(() => {
-    const drawingCanvas = drawingCanvasRef.current;
-    const backgroundCanvas = backgroundCanvasRef.current;
-    const container = containerRef.current;
-
-    if (!drawingCanvas || !backgroundCanvas || !container) return;
-
-    drawingCtxRef.current = drawingCanvas.getContext('2d');
-    backgroundCtxRef.current = backgroundCanvas.getContext('2d');
-    const drawingCtx = drawingCtxRef.current;
-    if (drawingCtx) {
-      drawingCtx.lineCap = 'round';
-      drawingCtx.lineJoin = 'round';
-    }
-
-    const resizeObserver = new ResizeObserver(() => {
-      const width = container.clientWidth;
-      const height = container.clientHeight;
-      drawingCanvas.width = width;
-      drawingCanvas.height = height;
-      backgroundCanvas.width = width;
-      backgroundCanvas.height = height;
-      renderBackground();
-      renderDrawing();
+    void (DEBUG && console.log('Canvas initialization effect running'));
+    
+    // Ensure we have references to both canvas and container
+    if (!canvasRef.current) {
+      void (DEBUG && console.error('Canvas element not available during initialization'));
+      return;
+    }
+    
+    const canvas = canvasRef.current;
+    
+    // Set explicit dimensions - both via attributes and style
+    if (containerRef.current) {
+      const containerWidth = containerRef.current.clientWidth || 800;
+      const containerHeight = containerRef.current.clientHeight || 600;
+      
+      // Ensure non-zero dimensions
+      const width = Math.max(containerWidth, 800);
+      const height = Math.max(containerHeight, 600);
+      
+      // Set both the canvas attribute dimensions and CSS dimensions
+      canvas.width = width;
+      canvas.height = height;
+      canvas.style.width = `${width}px`;
+      canvas.style.height = `${height}px`;
+    } else {
+      canvas.width = 800;
+      canvas.height = 600;
+      canvas.style.width = '800px';
+      canvas.style.height = '600px';
+    }
+    
+    void (DEBUG && console.log(`Canvas dimensions set: ${canvas.width}x${canvas.height}`));
+    
+    // Use willReadFrequently for better performance with frequent reads
+    const context = canvas.getContext('2d', { willReadFrequently: true });
+    
+    if (!context) {
+      void (DEBUG && console.error('Failed to get canvas 2d context'));
+      return;
+    }
+    
+    // Set up context properties
+    context.lineCap = 'round';
+    context.lineJoin = 'round';
+    context.strokeStyle = state.defaultStyle.strokeColor || '#000';
+    context.lineWidth = state.defaultStyle.strokeWidth || 2;
+    
+    ctxRef.current = context;
+    void (DEBUG && console.log('Canvas context initialized'));
+    
+    // Force an initial render after a short delay to ensure everything is set up
+    setTimeout(() => {
+      void (DEBUG && console.log('Triggering delayed initial render'));
+      renderCanvas();
+    }, 200);
+    
+    // Add extra debugging on the canvas element
+    canvas.addEventListener('pointerdown', () => {
+      void (DEBUG && console.log('Native pointerdown event fired'));
     });
-    resizeObserver.observe(container);
-
-    return () => resizeObserver.disconnect();
+    
   }, []);
 
-  useLayoutEffect(renderDrawing, [state.shapes, state.currentShape, state.viewTransform]);
-  useLayoutEffect(renderBackground, [state.viewTransform]);
+  // Handle canvas resize
+  useEffect(() => {
+    const resizeCanvas = () => {
+      if (canvasRef.current && containerRef.current) {
+        const containerWidth = containerRef.current.clientWidth || 800;
+        const containerHeight = containerRef.current.clientHeight || 600;
+        
+        // Ensure we never set zero dimensions
+        const width = Math.max(containerWidth, 1);
+        const height = Math.max(containerHeight, 1);
+        
+        void (DEBUG && console.log(`Resizing canvas to: ${width}x${height}`));
+        
+        canvasRef.current.width = width;
+        canvasRef.current.height = height;
+        
+        // Explicitly set the style as well to ensure visibility
+        canvasRef.current.style.width = `${width}px`;
+        canvasRef.current.style.height = `${height}px`;
+        
+        renderCanvas();
+      }
+    };
+
+    // Add a small delay to ensure container is properly sized
+    setTimeout(resizeCanvas, 100);
+    window.addEventListener('resize', resizeCanvas);
+    return () => window.removeEventListener('resize', resizeCanvas);
+  }, []);
+
+  // Render canvas whenever state changes
+  useLayoutEffect(() => {
+    renderCanvas();
+  }, [state.shapes, state.currentShape, state.viewTransform]);
 
   // Add specific effect to handle drawing state changes
   useEffect(() => {
@@ -216,24 +340,24 @@
 
   // Update cursor when tool changes
   useEffect(() => {
-    if (drawingCanvasRef.current) {
-      drawingCanvasRef.current.style.cursor = getCursorForTool(state.tool)
+    if (canvasRef.current) {
+      canvasRef.current.style.cursor = getCursorForTool(state.tool)
     }
   }, [state.tool])
 
   const getCanvasPoint = (clientX: number, clientY: number): Point => {
-    const canvas = drawingCanvasRef.current;
-    if (!canvas) return { x: 0, y: 0 };
-    const rect = canvas.getBoundingClientRect();
+    if (!canvasRef.current) return { x: 0, y: 0 }
+
+    const rect = canvasRef.current.getBoundingClientRect()
     const x = (clientX - rect.left - state.viewTransform.offsetX) / state.viewTransform.scale
     const y = (clientY - rect.top - state.viewTransform.offsetY) / state.viewTransform.scale
-    return { x, y };
-  };
+    return { x, y }
+  }
 
   const handlePointerDown = (e: React.PointerEvent) => {
     void (DEBUG && console.log('React handlePointerDown triggered', e.type, e.clientX, e.clientY));
     
-    if (!drawingCanvasRef.current) {
+    if (!canvasRef.current) {
       void (DEBUG && console.error('Canvas ref not available in handlePointerDown'));
       return;
     }
@@ -255,7 +379,7 @@
     
     try {
       // Capture pointer to ensure all events go to this element
-      drawingCanvasRef.current.setPointerCapture(e.pointerId);
+      canvasRef.current.setPointerCapture(e.pointerId);
       void (DEBUG && console.log('Pointer captured successfully', e.pointerId));
     } catch (err) {
       void (DEBUG && console.error('Failed to capture pointer', err));
@@ -299,15 +423,6 @@
         dispatch({
           type: 'START_DRAWING',
           payload: { point, type: 'pencil' },
-        });
-        // Set erasing style with destination-out composite operation
-        dispatch({
-          type: 'SET_STYLE',
-          payload: { 
-            strokeColor: '#000000', // Color doesn't matter for erasing, but we need one
-            strokeWidth: (state.defaultStyle.strokeWidth || 2) * 2.5, // Larger width for erasing
-            globalCompositeOperation: 'destination-out' // This makes it erase
-          }
         });
         break;
 
@@ -360,7 +475,7 @@
   };
 
   const handlePointerMove = (e: React.PointerEvent) => {
-    if (!drawingCanvasRef.current) {
+    if (!canvasRef.current) {
       void (DEBUG && console.warn('Canvas ref not available in handlePointerMove'));
       return;
     }
@@ -383,8 +498,8 @@
 
     // Handle enhanced image dragging and resizing
     if (dragStartPos && initialImageState) {
-      const dx = (e.clientX - dragStartPos.x) / state.viewTransform.scale;
-      const dy = (e.clientY - dragStartPos.y) / state.viewTransform.scale;
+      const dx = e.clientX - dragStartPos.x;
+      const dy = e.clientY - dragStartPos.y;
 
       setInteractiveEnhancedImages(images => images.map(img => {
         if (img.isDragging) {
@@ -403,17 +518,17 @@
 
           // Handle different resize positions
           if (img.resizeHandle.includes('e')) {
-            newWidth = Math.max(50 / state.viewTransform.scale, initialImageState.width + dx);
+            newWidth = Math.max(50, initialImageState.width + dx);
           }
           if (img.resizeHandle.includes('s')) {
-            newHeight = Math.max(50 / state.viewTransform.scale, initialImageState.height + dy);
+            newHeight = Math.max(50, initialImageState.height + dy);
           }
           if (img.resizeHandle.includes('w')) {
-            newWidth = Math.max(50 / state.viewTransform.scale, initialImageState.width - dx);
+            newWidth = Math.max(50, initialImageState.width - dx);
             newX = initialImageState.x + dx;
           }
           if (img.resizeHandle.includes('n')) {
-            newHeight = Math.max(50 / state.viewTransform.scale, initialImageState.height - dy);
+            newHeight = Math.max(50, initialImageState.height - dy);
             newY = initialImageState.y + dy;
           }
 
@@ -446,12 +561,6 @@
     if (state.tool === 'eraser' && isPrimaryButtonPressed) {
       // Object eraser - continuously erase whole shapes
       const shapeToErase = findShapeAtPoint(point);
-      
-      if (DEBUG) {
-        console.log('Mouse eraser at point:', point);
-        console.log('Mouse eraser found shape:', shapeToErase ? `${shapeToErase.id} (${shapeToErase.type})` : 'none');
-      }
-      
       if (shapeToErase) {
         dispatch({ type: 'DELETE_SHAPES', payload: [shapeToErase.id] });
       }
@@ -465,15 +574,15 @@
       // Continue drawing with current point
       dispatch({ type: 'CONTINUE_DRAWING', payload: point });
       
-      // No need to re-dispatch SET_STYLE here since renderDrawing will handle it
+      // No need to re-dispatch SET_STYLE here since renderCanvas will handle it
     }
 
     // Add this to the section handling image resizing
     const draggedImage = interactiveEnhancedImages.find(img => img.isDragging || img.isResizing);
     
     if (draggedImage && initialImageState && dragStartPos) {
-      const dx = (e.clientX - dragStartPos.x) / state.viewTransform.scale;
-      const dy = (e.clientY - dragStartPos.y) / state.viewTransform.scale;
+      const dx = e.clientX - dragStartPos.x;
+      const dy = e.clientY - dragStartPos.y;
       
       const draggedIndex = interactiveEnhancedImages.findIndex(img => 
         img.isDragging || img.isResizing
@@ -487,37 +596,37 @@
           // Handle resizing based on which handle was grabbed
           switch (draggedImage.resizeHandle) {
             case 'bottom-right':
-              image.width = Math.max(50 / state.viewTransform.scale, initialImageState.width + dx);
-              image.height = Math.max(50 / state.viewTransform.scale, initialImageState.height + dy);
+              image.width = Math.max(50, initialImageState.width + dx);
+              image.height = Math.max(50, initialImageState.height + dy);
               break;
             case 'bottom-left':
-              image.width = Math.max(50 / state.viewTransform.scale, initialImageState.width - dx);
+              image.width = Math.max(50, initialImageState.width - dx);
               image.x = initialImageState.x + dx;
-              image.height = Math.max(50 / state.viewTransform.scale, initialImageState.height + dy);
+              image.height = Math.max(50, initialImageState.height + dy);
               break;
             case 'top-right':
-              image.width = Math.max(50 / state.viewTransform.scale, initialImageState.width + dx);
-              image.height = Math.max(50 / state.viewTransform.scale, initialImageState.height - dy);
+              image.width = Math.max(50, initialImageState.width + dx);
+              image.height = Math.max(50, initialImageState.height - dy);
               image.y = initialImageState.y + dy;
               break;
             case 'top-left':
-              image.width = Math.max(50 / state.viewTransform.scale, initialImageState.width - dx);
+              image.width = Math.max(50, initialImageState.width - dx);
               image.x = initialImageState.x + dx;
-              image.height = Math.max(50 / state.viewTransform.scale, initialImageState.height - dy);
+              image.height = Math.max(50, initialImageState.height - dy);
               image.y = initialImageState.y + dy;
               break;
             case 'right':
-              image.width = Math.max(50 / state.viewTransform.scale, initialImageState.width + dx);
+              image.width = Math.max(50, initialImageState.width + dx);
               break;
             case 'left':
-              image.width = Math.max(50 / state.viewTransform.scale, initialImageState.width - dx);
+              image.width = Math.max(50, initialImageState.width - dx);
               image.x = initialImageState.x + dx;
               break;
             case 'bottom':
-              image.height = Math.max(50 / state.viewTransform.scale, initialImageState.height + dy);
+              image.height = Math.max(50, initialImageState.height + dy);
               break;
             case 'top':
-              image.height = Math.max(50 / state.viewTransform.scale, initialImageState.height - dy);
+              image.height = Math.max(50, initialImageState.height - dy);
               image.y = initialImageState.y + dy;
               break;
           }
@@ -537,7 +646,7 @@
   };
 
   const handlePointerUp = (e: React.PointerEvent) => {
-    if (!drawingCanvasRef.current) return;
+    if (!canvasRef.current) return;
     
     // Check if the target is a button or div with role="button"
     // If so, don't handle canvas pointer events
@@ -555,7 +664,7 @@
     
     // Release pointer capture
     try {
-      drawingCanvasRef.current.releasePointerCapture(e.pointerId);
+      canvasRef.current.releasePointerCapture(e.pointerId);
     } catch (err) {
       void (DEBUG && console.error('Failed to release pointer capture', err));
     }
@@ -675,50 +784,109 @@
   }
 
   const handleClearAll = () => {
-    dispatch({ type: 'CLEAR_ALL' });
+    if (state.shapes.length > 0) {
+      // End any current drawing first
+      if (state.currentShape) {
+        dispatch({ type: 'END_DRAWING' });
+        setIsDrawing(false);
+      }
+      
+      // Get all shape IDs
+      const shapeIds = state.shapes.map(shape => shape.id);
+      
+      // Delete all shapes
+      dispatch({ type: 'DELETE_SHAPES', payload: shapeIds });
+    }
   }
 
   const saveCanvasAsPNG = async () => {
-    const drawingCanvas = drawingCanvasRef.current;
-    const backgroundCanvas = backgroundCanvasRef.current;
-    if (!drawingCanvas || !backgroundCanvas || state.shapes.length === 0) return;
-  
+    if (!canvasRef.current || state.shapes.length === 0) return;
+    
+    // Create a temporary canvas for rendering just the drawings
     const tempCanvas = document.createElement('canvas');
     const tempCtx = tempCanvas.getContext('2d');
     if (!tempCtx) return;
-  
-    tempCanvas.width = drawingCanvas.width;
-    tempCanvas.height = drawingCanvas.height;
-  
-    // 1. Draw the background color
-    tempCtx.fillStyle = '#fffbeb'; // Same as background canvas
-    tempCtx.fillRect(0, 0, tempCanvas.width, tempCanvas.height);
-    
-    // 2. Apply the view transform to match the current view
-    tempCtx.save();
-    tempCtx.translate(state.viewTransform.offsetX, state.viewTransform.offsetY);
-    tempCtx.scale(state.viewTransform.scale, state.viewTransform.scale);
-    
-    // 3. Re-render all shapes (this will properly handle composite operations like erasing)
+    
+    // Find the bounding box of all shapes
+    let minX = Infinity;
+    let minY = Infinity;
+    let maxX = -Infinity;
+    let maxY = -Infinity;
+    
+    // Calculate the bounds for all shapes
+    state.shapes.forEach(shape => {
+      shape.points.forEach(point => {
+        minX = Math.min(minX, point.x);
+        minY = Math.min(minY, point.y);
+        maxX = Math.max(maxX, point.x);
+        maxY = Math.max(maxY, point.y);
+      });
+      
+      // For text, estimate the bounds based on the text and font size
+      if (shape.type === 'text' && shape.text) {
+        const fontSize = shape.style.fontSize || 16;
+        const textWidth = shape.text.length * fontSize * 0.6; // Rough estimate
+        const textHeight = fontSize * 1.2; // Rough estimate
+        
+        minX = Math.min(minX, shape.points[0].x);
+        minY = Math.min(minY, shape.points[0].y);
+        maxX = Math.max(maxX, shape.points[0].x + textWidth);
+        maxY = Math.max(maxY, shape.points[0].y + textHeight);
+      }
+    });
+    
+    // Add padding
+    const padding = 20;
+    minX -= padding;
+    minY -= padding;
+    maxX += padding;
+    maxY += padding;
+    
+    // Set canvas size to fit the bounding box
+    const width = Math.max(maxX - minX, 1);
+    const height = Math.max(maxY - minY, 1);
+    tempCanvas.width = width;
+    tempCanvas.height = height;
+    
+    // Fill with a white background
+    tempCtx.fillStyle = '#FFFFFF';
+    tempCtx.fillRect(0, 0, width, height);
+    
+    // Apply transform to center the drawings
+    tempCtx.translate(-minX, -minY);
+    
+    // Draw all shapes
     state.shapes.forEach(shape => {
       renderShape(tempCtx, shape);
     });
     
-    // 4. Restore the transform
-    tempCtx.restore();
-  
+    // Convert to image
     try {
       const dataUrl = tempCanvas.toDataURL('image/png');
+      
+      // Send image data to server
       const response = await fetch('http://localhost:5001/api/save-image', {
         method: 'POST',
-        headers: { 'Content-Type': 'application/json' },
+        headers: {
+          'Content-Type': 'application/json',
+        },
         body: JSON.stringify({ imageData: dataUrl }),
       });
-      if (!response.ok) throw new Error('Failed to save image');
+      
+      if (!response.ok) {
+        const errorData = await response.json();
+        throw new Error(`Server error: ${errorData.error || 'Unknown error'}`);
+      }
+      
       const result = await response.json();
+      void (DEBUG && console.log(`Image saved successfully to: ${result.absolutePath}`));
+      
+      // Show success message with toast instead of alert
       window.showToast(`Image saved as: ${result.filename}`, 'success', 3000);
-    } catch {
-      window.showToast(`Error saving image`, 'error', 3000);
+      
+    } catch (err) {
+      void (DEBUG && console.error('Error saving canvas:', err));
+      window.showToast(`Error saving image: ${err instanceof Error ? err.message : String(err)}`, 'error', 3000);
     }
   }
 
@@ -948,8 +1116,8 @@
     setInitialImageState({...updatedImages[imageIndex]});
 
     // Ensure the pointer events are captured
-    if (drawingCanvasRef.current) {
-      drawingCanvasRef.current.setPointerCapture(e.pointerId);
+    if (canvasRef.current) {
+      canvasRef.current.setPointerCapture(e.pointerId);
     }
   };
 
@@ -1009,10 +1177,10 @@
         key={image.id}
         className="absolute"
         style={{
-          left: `${image.x * state.viewTransform.scale + state.viewTransform.offsetX}px`,
-          top: `${image.y * state.viewTransform.scale + state.viewTransform.offsetY}px`,
-          width: `${image.width * state.viewTransform.scale}px`,
-          height: `${image.height * state.viewTransform.scale}px`,
+          left: `${image.x}px`,
+          top: `${image.y}px`,
+          width: `${image.width}px`,
+          height: `${image.height}px`,
           border: '2px solid #9333ea',
           borderRadius: '4px',
           overflow: 'hidden',
@@ -1366,7 +1534,16 @@
   };
 
   return (
-    <div ref={containerRef} className="absolute inset-0 bg-stone-50 select-none" style={{ touchAction: 'none' }}>
+    <div 
+      ref={containerRef}
+      className="flex-1 overflow-hidden bg-stone-50 relative select-none"
+      style={{ 
+        touchAction: 'none',
+        minHeight: '600px',
+        height: '100%',
+        width: '100%'
+      }}
+    >
       {/* Clear All button - only shown when there are shapes */}
       {state.shapes.length > 0 && (
         <button
@@ -1489,11 +1666,20 @@
       {/* Render interactive enhanced images */}
       {renderEnhancedImages()}
       
-      <canvas ref={backgroundCanvasRef} className="absolute top-0 left-0" style={{ zIndex: 0, pointerEvents: 'none' }} />
       <canvas
-        ref={drawingCanvasRef}
-        className="absolute top-0 left-0 touch-none"
-        style={{ zIndex: 1, cursor: getCursorForTool(state.tool) }}
+        ref={canvasRef}
+        width={800}
+        height={600}
+        className="absolute top-0 left-0 w-full h-full touch-none"
+        style={{ 
+          cursor: getCursorForTool(state.tool),
+          pointerEvents: 'auto',
+          touchAction: 'none',
+          WebkitUserSelect: 'none',
+          userSelect: 'none',
+          WebkitTapHighlightColor: 'rgba(0,0,0,0)',
+          zIndex: 1
+        }}
         onPointerDown={handlePointerDown}
         onPointerMove={handlePointerMove}
         onPointerUp={handlePointerUp}
