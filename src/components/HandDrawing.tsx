--- conflicted
+++ resolved
@@ -686,13 +686,8 @@
             <span>Closed Fist: Click Buttons</span>
           </div>
           <div className="flex items-center">
-<<<<<<< HEAD
-            <div className="w-4 h-4 bg-red-200 border-2 border-red-500 transform rotate-45 mr-2"></div>
-            <span>Two Fingers (Index & Middle): Clear All</span>
-=======
             <div className="w-4 h-4 bg-red-200 mr-2"></div>
             <span>Pinky Finger Only: Clear All</span>
->>>>>>> 992c5602
           </div>
         </div>
       )}
